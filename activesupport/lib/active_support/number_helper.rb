module ActiveSupport
  module NumberHelper
    extend ActiveSupport::Autoload

    eager_autoload do
      autoload :NumberConverter
      autoload :NumberToRoundedConverter
      autoload :NumberToDelimitedConverter
      autoload :NumberToHumanConverter
      autoload :NumberToHumanSizeConverter
      autoload :NumberToPhoneConverter
      autoload :NumberToCurrencyConverter
      autoload :NumberToPercentageConverter
    end

    extend self

    # Formats a +number+ into a US phone number (e.g., (555)
    # 123-9876). You can customize the format in the +options+ hash.
    #
    # ==== Options
    #
    # * <tt>:area_code</tt> - Adds parentheses around the area code.
    # * <tt>:delimiter</tt> - Specifies the delimiter to use
    #   (defaults to "-").
    # * <tt>:extension</tt> - Specifies an extension to add to the
    #   end of the generated number.
    # * <tt>:country_code</tt> - Sets the country code for the phone
    #   number.
    # ==== Examples
    #
    #   number_to_phone(5551234)                                     # => 555-1234
    #   number_to_phone('5551234')                                   # => 555-1234
    #   number_to_phone(1235551234)                                  # => 123-555-1234
    #   number_to_phone(1235551234, area_code: true)                 # => (123) 555-1234
    #   number_to_phone(1235551234, delimiter: ' ')                  # => 123 555 1234
    #   number_to_phone(1235551234, area_code: true, extension: 555) # => (123) 555-1234 x 555
    #   number_to_phone(1235551234, country_code: 1)                 # => +1-123-555-1234
    #   number_to_phone('123a456')                                   # => 123a456
    #
    #   number_to_phone(1235551234, country_code: 1, extension: 1343, delimiter: '.')
    #   # => +1.123.555.1234 x 1343
    def number_to_phone(number, options = {})
      NumberToPhoneConverter.convert(number, options)
    end

    # Formats a +number+ into a currency string (e.g., $13.65). You
    # can customize the format in the +options+ hash.
    #
    # ==== Options
    #
    # * <tt>:locale</tt> - Sets the locale to be used for formatting
    #   (defaults to current locale).
    # * <tt>:precision</tt> - Sets the level of precision (defaults
    #   to 2).
    # * <tt>:unit</tt> - Sets the denomination of the currency
    #   (defaults to "$").
    # * <tt>:separator</tt> - Sets the separator between the units
    #   (defaults to ".").
    # * <tt>:delimiter</tt> - Sets the thousands delimiter (defaults
    #   to ",").
    # * <tt>:format</tt> - Sets the format for non-negative numbers
    #   (defaults to "%u%n").  Fields are <tt>%u</tt> for the
    #   currency, and <tt>%n</tt> for the number.
    # * <tt>:negative_format</tt> - Sets the format for negative
    #   numbers (defaults to prepending an hyphen to the formatted
    #   number given by <tt>:format</tt>).  Accepts the same fields
    #   than <tt>:format</tt>, except <tt>%n</tt> is here the
    #   absolute value of the number.
    #
    # ==== Examples
    #
    #   number_to_currency(1234567890.50)                # => $1,234,567,890.50
    #   number_to_currency(1234567890.506)               # => $1,234,567,890.51
    #   number_to_currency(1234567890.506, precision: 3) # => $1,234,567,890.506
    #   number_to_currency(1234567890.506, locale: :fr)  # => 1 234 567 890,51 €
    #   number_to_currency('123a456')                    # => $123a456
    #
    #   number_to_currency(-1234567890.50, negative_format: '(%u%n)')
    #   # => ($1,234,567,890.50)
    #   number_to_currency(1234567890.50, unit: '&pound;', separator: ',', delimiter: '')
    #   # => &pound;1234567890,50
    #   number_to_currency(1234567890.50, unit: '&pound;', separator: ',', delimiter: '', format: '%n %u')
    #   # => 1234567890,50 &pound;
    def number_to_currency(number, options = {})
      NumberToCurrencyConverter.convert(number, options)
    end

    # Formats a +number+ as a percentage string (e.g., 65%). You can
    # customize the format in the +options+ hash.
    #
    # ==== Options
    #
    # * <tt>:locale</tt> - Sets the locale to be used for formatting
    #   (defaults to current locale).
    # * <tt>:precision</tt> - Sets the precision of the number
    #   (defaults to 3). Keeps the number's precision if nil.
    # * <tt>:significant</tt> - If +true+, precision will be the #
    #   of significant_digits. If +false+, the # of fractional
    #   digits (defaults to +false+).
    # * <tt>:separator</tt> - Sets the separator between the
    #   fractional and integer digits (defaults to ".").
    # * <tt>:delimiter</tt> - Sets the thousands delimiter (defaults
    #   to "").
    # * <tt>:strip_insignificant_zeros</tt> - If +true+ removes
    #   insignificant zeros after the decimal separator (defaults to
    #   +false+).
    # * <tt>:format</tt> - Specifies the format of the percentage
    #   string The number field is <tt>%n</tt> (defaults to "%n%").
    #
    # ==== Examples
    #
    #   number_to_percentage(100)                                  # => 100.000%
    #   number_to_percentage('98')                                 # => 98.000%
    #   number_to_percentage(100, precision: 0)                    # => 100%
    #   number_to_percentage(1000, delimiter: '.', separator: ',') # => 1.000,000%
    #   number_to_percentage(302.24398923423, precision: 5)        # => 302.24399%
    #   number_to_percentage(1000, locale: :fr)                    # => 1 000,000%
    #   number_to_percentage:(1000, precision: nil)                 # => 1000%
    #   number_to_percentage('98a')                                # => 98a%
    #   number_to_percentage(100, format: '%n  %')                 # => 100  %
    def number_to_percentage(number, options = {})
      NumberToPercentageConverter.convert(number, options)
    end

    # Formats a +number+ with grouped thousands using +delimiter+
    # (e.g., 12,324). You can customize the format in the +options+
    # hash.
    #
    # ==== Options
    #
    # * <tt>:locale</tt> - Sets the locale to be used for formatting
    #   (defaults to current locale).
    # * <tt>:delimiter</tt> - Sets the thousands delimiter (defaults
    #   to ",").
    # * <tt>:separator</tt> - Sets the separator between the
    #   fractional and integer digits (defaults to ".").
    #
    # ==== Examples
    #
    #   number_to_delimited(12345678)                    # => 12,345,678
    #   number_to_delimited('123456')                    # => 123,456
    #   number_to_delimited(12345678.05)                 # => 12,345,678.05
    #   number_to_delimited(12345678, delimiter: '.')    # => 12.345.678
    #   number_to_delimited(12345678, delimiter: ',')    # => 12,345,678
    #   number_to_delimited(12345678.05, separator: ' ') # => 12,345,678 05
    #   number_to_delimited(12345678.05, locale: :fr)    # => 12 345 678,05
    #   number_to_delimited('112a')                      # => 112a
    #   number_to_delimited(98765432.98, delimiter: ' ', separator: ',')
    #   # => 98 765 432,98
    def number_to_delimited(number, options = {})
      NumberToDelimitedConverter.convert(number, options)
    end

    # Formats a +number+ with the specified level of
    # <tt>:precision</tt> (e.g., 112.32 has a precision of 2 if
    # +:significant+ is +false+, and 5 if +:significant+ is +true+).
    # You can customize the format in the +options+ hash.
    #
    # ==== Options
    #
    # * <tt>:locale</tt> - Sets the locale to be used for formatting
    #   (defaults to current locale).
    # * <tt>:precision</tt> - Sets the precision of the number
    #   (defaults to 3). Keeps the number's precision if nil.
    # * <tt>:significant</tt> - If +true+, precision will be the #
    #   of significant_digits. If +false+, the # of fractional
    #   digits (defaults to +false+).
    # * <tt>:separator</tt> - Sets the separator between the
    #   fractional and integer digits (defaults to ".").
    # * <tt>:delimiter</tt> - Sets the thousands delimiter (defaults
    #   to "").
    # * <tt>:strip_insignificant_zeros</tt> - If +true+ removes
    #   insignificant zeros after the decimal separator (defaults to
    #   +false+).
    #
    # ==== Examples
    #
    #   number_to_rounded(111.2345)                                  # => 111.235
    #   number_to_rounded(111.2345, precision: 2)                    # => 111.23
    #   number_to_rounded(13, precision: 5)                          # => 13.00000
    #   number_to_rounded(389.32314, precision: 0)                   # => 389
    #   number_to_rounded(111.2345, significant: true)               # => 111
    #   number_to_rounded(111.2345, precision: 1, significant: true) # => 100
    #   number_to_rounded(13, precision: 5, significant: true)       # => 13.000
    #   number_to_rounded(13, precision: nil)                        # => 13
    #   number_to_rounded(111.234, locale: :fr)                      # => 111,234
    #
    #   number_to_rounded(13, precision: 5, significant: true, strip_insignificant_zeros: true)
    #   # => 13
    #
    #   number_to_rounded(389.32314, precision: 4, significant: true) # => 389.3
    #   number_to_rounded(1111.2345, precision: 2, separator: ',', delimiter: '.')
    #   # => 1.111,23
    def number_to_rounded(number, options = {})
<<<<<<< HEAD
      NumberToRoundedConverter.convert(number, options)
=======
      return number unless valid_float?(number)
      options = options.symbolize_keys

      defaults = format_options(options[:locale], :precision)
      options  = defaults.merge!(options)

      precision = options.delete :precision
      significant = options.delete :significant
      strip_insignificant_zeros = options.delete :strip_insignificant_zeros

      if precision.nil?
        formatted_number =  self.number_to_delimited(number, options)
      else
        number  = Float(number)
        if significant && precision > 0
          if number == 0
            digits, rounded_number = 1, 0
          else
            digits = (Math.log10(number.abs) + 1).floor
            multiplier = 10 ** (digits - precision)
            rounded_number = (BigDecimal.new(number.to_s) / BigDecimal.new(multiplier.to_f.to_s)).round.to_f * multiplier
            digits = (Math.log10(rounded_number.abs) + 1).floor # After rounding, the number of digits may have changed
          end
          precision -= digits
          precision = 0 if precision < 0 # don't let it be negative
        else
          rounded_number = BigDecimal.new(number.to_s).round(precision).to_f
          rounded_number = rounded_number.abs if rounded_number.zero? # prevent showing negative zeros
        end
        formatted_number = self.number_to_delimited("%01.#{precision}f" % rounded_number, options)
      end
      if strip_insignificant_zeros
        escaped_separator = Regexp.escape(options[:separator])
        formatted_number.sub(/(#{escaped_separator})(\d*[1-9])?0+\z/, '\1\2').sub(/#{escaped_separator}\z/, '')
      else
        formatted_number
      end
>>>>>>> 24a7e609
    end

    # Formats the bytes in +number+ into a more understandable
    # representation (e.g., giving it 1500 yields 1.5 KB). This
    # method is useful for reporting file sizes to users. You can
    # customize the format in the +options+ hash.
    #
    # See <tt>number_to_human</tt> if you want to pretty-print a
    # generic number.
    #
    # ==== Options
    #
    # * <tt>:locale</tt> - Sets the locale to be used for formatting
    #   (defaults to current locale).
    # * <tt>:precision</tt> - Sets the precision of the number
    #   (defaults to 3).
    # * <tt>:significant</tt> - If +true+, precision will be the #
    #   of significant_digits. If +false+, the # of fractional
    #   digits (defaults to +true+)
    # * <tt>:separator</tt> - Sets the separator between the
    #   fractional and integer digits (defaults to ".").
    # * <tt>:delimiter</tt> - Sets the thousands delimiter (defaults
    #   to "").
    # * <tt>:strip_insignificant_zeros</tt> - If +true+ removes
    #   insignificant zeros after the decimal separator (defaults to
    #   +true+)
    # * <tt>:prefix</tt> - If +:si+ formats the number using the SI
    #   prefix (defaults to :binary)
    #
    # ==== Examples
    #
    #   number_to_human_size(123)                                    # => 123 Bytes
    #   number_to_human_size(1234)                                   # => 1.21 KB
    #   number_to_human_size(12345)                                  # => 12.1 KB
    #   number_to_human_size(1234567)                                # => 1.18 MB
    #   number_to_human_size(1234567890)                             # => 1.15 GB
    #   number_to_human_size(1234567890123)                          # => 1.12 TB
    #   number_to_human_size(1234567, precision: 2)                  # => 1.2 MB
    #   number_to_human_size(483989, precision: 2)                   # => 470 KB
    #   number_to_human_size(1234567, precision: 2, separator: ',')  # => 1,2 MB
    #   number_to_human_size(1234567890123, precision: 5)            # => "1.1228 TB"
    #   number_to_human_size(524288000, precision: 5)                # => "500 MB"
    def number_to_human_size(number, options = {})
      NumberToHumanSizeConverter.convert(number, options)
    end

    # Pretty prints (formats and approximates) a number in a way it
    # is more readable by humans (eg.: 1200000000 becomes "1.2
    # Billion"). This is useful for numbers that can get very large
    # (and too hard to read).
    #
    # See <tt>number_to_human_size</tt> if you want to print a file
    # size.
    #
    # You can also define your own unit-quantifier names if you want
    # to use other decimal units (eg.: 1500 becomes "1.5
    # kilometers", 0.150 becomes "150 milliliters", etc). You may
    # define a wide range of unit quantifiers, even fractional ones
    # (centi, deci, mili, etc).
    #
    # ==== Options
    #
    # * <tt>:locale</tt> - Sets the locale to be used for formatting
    #   (defaults to current locale).
    # * <tt>:precision</tt> - Sets the precision of the number
    #   (defaults to 3).
    # * <tt>:significant</tt> - If +true+, precision will be the #
    #   of significant_digits. If +false+, the # of fractional
    #   digits (defaults to +true+)
    # * <tt>:separator</tt> - Sets the separator between the
    #   fractional and integer digits (defaults to ".").
    # * <tt>:delimiter</tt> - Sets the thousands delimiter (defaults
    #   to "").
    # * <tt>:strip_insignificant_zeros</tt> - If +true+ removes
    #   insignificant zeros after the decimal separator (defaults to
    #   +true+)
    # * <tt>:units</tt> - A Hash of unit quantifier names. Or a
    #   string containing an i18n scope where to find this hash. It
    #   might have the following keys:
    #   * *integers*: <tt>:unit</tt>, <tt>:ten</tt>,
    #     <tt>:hundred</tt>, <tt>:thousand</tt>, <tt>:million</tt>,
    #     <tt>:billion</tt>, <tt>:trillion</tt>,
    #     <tt>:quadrillion</tt>
    #   * *fractionals*: <tt>:deci</tt>, <tt>:centi</tt>,
    #     <tt>:mili</tt>, <tt>:micro</tt>, <tt>:nano</tt>,
    #     <tt>:pico</tt>, <tt>:femto</tt>
    # * <tt>:format</tt> - Sets the format of the output string
    #   (defaults to "%n %u"). The field types are:
    #   * %u - The quantifier (ex.: 'thousand')
    #   * %n - The number
    #
    # ==== Examples
    #
    #   number_to_human(123)                         # => "123"
    #   number_to_human(1234)                        # => "1.23 Thousand"
    #   number_to_human(12345)                       # => "12.3 Thousand"
    #   number_to_human(1234567)                     # => "1.23 Million"
    #   number_to_human(1234567890)                  # => "1.23 Billion"
    #   number_to_human(1234567890123)               # => "1.23 Trillion"
    #   number_to_human(1234567890123456)            # => "1.23 Quadrillion"
    #   number_to_human(1234567890123456789)         # => "1230 Quadrillion"
    #   number_to_human(489939, precision: 2)        # => "490 Thousand"
    #   number_to_human(489939, precision: 4)        # => "489.9 Thousand"
    #   number_to_human(1234567, precision: 4,
    #                            significant: false) # => "1.2346 Million"
    #   number_to_human(1234567, precision: 1,
    #                            separator: ',',
    #                            significant: false) # => "1,2 Million"
    #
    #   number_to_human(500000000, precision: 5)           # => "500 Million"
    #   number_to_human(12345012345, significant: false)   # => "12.345 Billion"
    #
    # Non-significant zeros after the decimal separator are stripped
    # out by default (set <tt>:strip_insignificant_zeros</tt> to
    # +false+ to change that):
    #
    # number_to_human(12.00001)                                       # => "12"
    # number_to_human(12.00001, strip_insignificant_zeros: false)     # => "12.0"
    #
    # ==== Custom Unit Quantifiers
    #
    # You can also use your own custom unit quantifiers:
    #  number_to_human(500000, units: { unit: 'ml', thousand: 'lt' })  # => "500 lt"
    #
    # If in your I18n locale you have:
    #
    #   distance:
    #     centi:
    #       one: "centimeter"
    #       other: "centimeters"
    #     unit:
    #       one: "meter"
    #       other: "meters"
    #     thousand:
    #       one: "kilometer"
    #       other: "kilometers"
    #     billion: "gazillion-distance"
    #
    # Then you could do:
    #
    #   number_to_human(543934, units: :distance)            # => "544 kilometers"
    #   number_to_human(54393498, units: :distance)          # => "54400 kilometers"
    #   number_to_human(54393498000, units: :distance)       # => "54.4 gazillion-distance"
    #   number_to_human(343, units: :distance, precision: 1) # => "300 meters"
    #   number_to_human(1, units: :distance)                 # => "1 meter"
    #   number_to_human(0.34, units: :distance)              # => "34 centimeters"
    def number_to_human(number, options = {})
      NumberToHumanConverter.convert(number, options)
    end
  end
end<|MERGE_RESOLUTION|>--- conflicted
+++ resolved
@@ -116,7 +116,7 @@
     #   number_to_percentage(1000, delimiter: '.', separator: ',') # => 1.000,000%
     #   number_to_percentage(302.24398923423, precision: 5)        # => 302.24399%
     #   number_to_percentage(1000, locale: :fr)                    # => 1 000,000%
-    #   number_to_percentage:(1000, precision: nil)                 # => 1000%
+    #   number_to_percentage:(1000, precision: nil)                # => 1000%
     #   number_to_percentage('98a')                                # => 98a%
     #   number_to_percentage(100, format: '%n  %')                 # => 100  %
     def number_to_percentage(number, options = {})
@@ -193,47 +193,7 @@
     #   number_to_rounded(1111.2345, precision: 2, separator: ',', delimiter: '.')
     #   # => 1.111,23
     def number_to_rounded(number, options = {})
-<<<<<<< HEAD
       NumberToRoundedConverter.convert(number, options)
-=======
-      return number unless valid_float?(number)
-      options = options.symbolize_keys
-
-      defaults = format_options(options[:locale], :precision)
-      options  = defaults.merge!(options)
-
-      precision = options.delete :precision
-      significant = options.delete :significant
-      strip_insignificant_zeros = options.delete :strip_insignificant_zeros
-
-      if precision.nil?
-        formatted_number =  self.number_to_delimited(number, options)
-      else
-        number  = Float(number)
-        if significant && precision > 0
-          if number == 0
-            digits, rounded_number = 1, 0
-          else
-            digits = (Math.log10(number.abs) + 1).floor
-            multiplier = 10 ** (digits - precision)
-            rounded_number = (BigDecimal.new(number.to_s) / BigDecimal.new(multiplier.to_f.to_s)).round.to_f * multiplier
-            digits = (Math.log10(rounded_number.abs) + 1).floor # After rounding, the number of digits may have changed
-          end
-          precision -= digits
-          precision = 0 if precision < 0 # don't let it be negative
-        else
-          rounded_number = BigDecimal.new(number.to_s).round(precision).to_f
-          rounded_number = rounded_number.abs if rounded_number.zero? # prevent showing negative zeros
-        end
-        formatted_number = self.number_to_delimited("%01.#{precision}f" % rounded_number, options)
-      end
-      if strip_insignificant_zeros
-        escaped_separator = Regexp.escape(options[:separator])
-        formatted_number.sub(/(#{escaped_separator})(\d*[1-9])?0+\z/, '\1\2').sub(/#{escaped_separator}\z/, '')
-      else
-        formatted_number
-      end
->>>>>>> 24a7e609
     end
 
     # Formats the bytes in +number+ into a more understandable
