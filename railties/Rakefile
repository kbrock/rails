require 'rake'
require 'rake/testtask'
require 'rake/rdoctask'
require 'rake/gempackagetask'
require 'rake/contrib/rubyforgepublisher'

require 'date'
require 'rbconfig'

require File.join(File.dirname(__FILE__), 'lib', 'rails_version')

PKG_BUILD       = ENV['PKG_BUILD'] ? '.' + ENV['PKG_BUILD'] : ''
PKG_NAME        = 'rails'
PKG_VERSION     = Rails::VERSION::STRING + PKG_BUILD
PKG_FILE_NAME   = "#{PKG_NAME}-#{PKG_VERSION}"
PKG_DESTINATION = ENV["RAILS_PKG_DESTINATION"] || "../#{PKG_NAME}"

RELEASE_NAME  = "REL #{PKG_VERSION}"

RUBY_FORGE_PROJECT = "rails"
RUBY_FORGE_USER    = "webster132"


# Rake::TestTask.new("test") do |t|
#   t.libs << 'test'
#   t.pattern = 'test/*_test.rb'
#   t.verbose = true
# end


BASE_DIRS   = %w( 
  app config/environments components db doc log lib lib/tasks public script script/performance script/process test vendor vendor/plugins
  tmp/sessions tmp/cache tmp/sockets
)

APP_DIRS    = %w( models controllers helpers views views/layouts )
PUBLIC_DIRS = %w( images javascripts stylesheets )
TEST_DIRS   = %w( fixtures unit functional mocks mocks/development mocks/test )

LOG_FILES    = %w( server.log development.log test.log production.log )
HTML_FILES   = %w( 404.html 500.html index.html robots.txt favicon.ico images/rails.png
                   javascripts/prototype.js javascripts/application.js
                   javascripts/effects.js javascripts/dragdrop.js javascripts/controls.js )
BIN_FILES    = %w( about breakpointer console destroy generate performance/benchmarker performance/profiler process/reaper process/spawner runner server plugin )

VENDOR_LIBS = %w( actionpack activerecord actionmailer activesupport actionwebservice railties )


desc "Generates a fresh Rails package with documentation"
task :fresh_rails => [ :clean, :make_dir_structure, :initialize_file_stubs, :copy_vendor_libraries, :copy_ties_content, :generate_documentation ]

desc "Generates a fresh Rails package using GEMs with documentation"
task :fresh_gem_rails => [ :clean, :make_dir_structure, :initialize_file_stubs, :copy_ties_content, :copy_gem_environment ]

desc "Generates a fresh Rails package without documentation (faster)"
task :fresh_rails_without_docs => [ :clean, :make_dir_structure, :initialize_file_stubs, :copy_vendor_libraries, :copy_ties_content ]

desc "Generates a fresh Rails package without documentation (faster)"
task :fresh_rails_without_docs_using_links => [ :clean, :make_dir_structure, :initialize_file_stubs, :link_vendor_libraries, :copy_ties_content ]

desc "Generates minimal Rails package using symlinks"
task :dev => [ :clean, :make_dir_structure, :initialize_file_stubs, :link_vendor_libraries, :copy_ties_content ]

desc "Packages the fresh Rails package with documentation"
task :package => [ :clean, :fresh_rails ] do
  system %{cd ..; tar -czvf #{PKG_NAME}-#{PKG_VERSION}.tgz #{PKG_NAME}}
  system %{cd ..; zip -r #{PKG_NAME}-#{PKG_VERSION}.zip #{PKG_NAME}}
end

task :clean do
  rm_rf PKG_DESTINATION
end

# Get external spinoffs -------------------------------------------------------------------

desc "Updates railties to the latest version of the javascript spinoffs"
task :update_js do
  for js in %w( prototype controls dragdrop effects )
    rm "html/javascripts/#{js}.js"
    cp "./../actionpack/lib/action_view/helpers/javascripts/#{js}.js", "html/javascripts"
  end
end

# Make directory structure ----------------------------------------------------------------

def make_dest_dirs(dirs, path = nil)
  mkdir_p dirs.map { |dir| File.join(PKG_DESTINATION, path.to_s, dir) }
end

desc "Make the directory structure for the new Rails application"
task :make_dir_structure => [ :make_base_dirs, :make_app_dirs, :make_public_dirs, :make_test_dirs ]

task(:make_base_dirs)   { make_dest_dirs BASE_DIRS              }
task(:make_app_dirs)    { make_dest_dirs APP_DIRS,    'app'     }
task(:make_public_dirs) { make_dest_dirs PUBLIC_DIRS, 'public'  }
task(:make_test_dirs)   { make_dest_dirs TEST_DIRS,   'test'    }


# Initialize file stubs -------------------------------------------------------------------

desc "Initialize empty file stubs (such as for logging)"
task :initialize_file_stubs => [ :initialize_log_files ]

task :initialize_log_files do
  log_dir = File.join(PKG_DESTINATION, 'log')
  chmod 0777, log_dir
  LOG_FILES.each do |log_file|
    log_path = File.join(log_dir, log_file)
    touch log_path
    chmod 0666, log_path
  end
end


# Copy Vendors ----------------------------------------------------------------------------

desc "Copy in all the Rails packages to vendor"
task :copy_vendor_libraries do
  mkdir File.join(PKG_DESTINATION, 'vendor', 'rails')
  VENDOR_LIBS.each { |dir| cp_r File.join('..', dir), File.join(PKG_DESTINATION, 'vendor', 'rails', dir) }
  FileUtils.rm_r(Dir.glob(File.join(PKG_DESTINATION, 'vendor', 'rails', "**", ".svn")))
end

desc "Link in all the Rails packages to vendor"
task :link_vendor_libraries do
  mkdir File.join(PKG_DESTINATION, 'vendor', 'rails')
  VENDOR_LIBS.each { |dir| ln_s File.join('..', '..', '..', dir), File.join(PKG_DESTINATION, 'vendor', 'rails', dir) }
end


# Copy Ties Content -----------------------------------------------------------------------

# :link_apache_config
desc "Make copies of all the default content of ties"
task :copy_ties_content => [ 
  :copy_rootfiles, :copy_dispatches, :copy_html_files, :copy_application,
  :copy_configs, :copy_binfiles, :copy_test_helpers, :copy_app_doc_readme ]

task :copy_dispatches do
  copy_with_rewritten_ruby_path("dispatches/dispatch.rb", "#{PKG_DESTINATION}/public/dispatch.rb")
  chmod 0755, "#{PKG_DESTINATION}/public/dispatch.rb"

  copy_with_rewritten_ruby_path("dispatches/dispatch.rb", "#{PKG_DESTINATION}/public/dispatch.cgi")
  chmod 0755, "#{PKG_DESTINATION}/public/dispatch.cgi"

  copy_with_rewritten_ruby_path("dispatches/dispatch.fcgi", "#{PKG_DESTINATION}/public/dispatch.fcgi")
  chmod 0755, "#{PKG_DESTINATION}/public/dispatch.fcgi"

  # copy_with_rewritten_ruby_path("dispatches/gateway.cgi", "#{PKG_DESTINATION}/public/gateway.cgi")
  # chmod 0755, "#{PKG_DESTINATION}/public/gateway.cgi"
end

task :copy_html_files do
  HTML_FILES.each { |file| cp File.join('html', file), File.join(PKG_DESTINATION, 'public', file) }
end

task :copy_application do
  cp "helpers/application.rb", "#{PKG_DESTINATION}/app/controllers/application.rb"
  cp "helpers/application_helper.rb", "#{PKG_DESTINATION}/app/helpers/application_helper.rb"
end

task :copy_configs do
  app_name = "rails"
  socket = nil
  require 'erb'
  File.open("#{PKG_DESTINATION}/config/database.yml", 'w') {|f| f.write ERB.new(IO.read("configs/databases/mysql.yml"), nil, '-').result(binding)}
  
  cp "configs/routes.rb", "#{PKG_DESTINATION}/config/routes.rb"

  cp "configs/apache.conf", "#{PKG_DESTINATION}/public/.htaccess"

  cp "environments/boot.rb", "#{PKG_DESTINATION}/config/boot.rb"
  cp "environments/environment.rb", "#{PKG_DESTINATION}/config/environment.rb"
  cp "environments/production.rb", "#{PKG_DESTINATION}/config/environments/production.rb"
  cp "environments/development.rb", "#{PKG_DESTINATION}/config/environments/development.rb"
  cp "environments/test.rb", "#{PKG_DESTINATION}/config/environments/test.rb"
end

task :copy_binfiles do
  BIN_FILES.each do |file|
    dest_file = File.join(PKG_DESTINATION, 'script', file)
    copy_with_rewritten_ruby_path(File.join('bin', file), dest_file)
    chmod 0755, dest_file
  end
end

task :copy_rootfiles do
  cp "fresh_rakefile", "#{PKG_DESTINATION}/Rakefile"
  cp "README", "#{PKG_DESTINATION}/README"
  cp "CHANGELOG", "#{PKG_DESTINATION}/CHANGELOG"
end

task :copy_test_helpers do
  cp "helpers/test_helper.rb", "#{PKG_DESTINATION}/test/test_helper.rb"
end

task :copy_app_doc_readme do
  cp "doc/README_FOR_APP", "#{PKG_DESTINATION}/doc/README_FOR_APP"
end

task :link_apache_config do
  chdir(File.join(PKG_DESTINATION, 'config')) {
    ln_s "../public/.htaccess", "apache.conf"
  }
end

def copy_with_rewritten_ruby_path(src_file, dest_file)
  ruby = File.join(Config::CONFIG['bindir'], Config::CONFIG['ruby_install_name'])

  File.open(dest_file, 'w') do |df|
    File.open(src_file) do |sf|
      line = sf.gets
      if (line =~ /#!.+ruby\s*/) != nil
        df.puts("#!#{ruby}")
      else
        df.puts(line)
      end
      df.write(sf.read)
    end
  end
end


# Generate documentation ------------------------------------------------------------------

desc "Generate documentation for the framework and for the empty application"
task :generate_documentation => [ :generate_app_doc, :generate_rails_framework_doc ]

task :generate_rails_framework_doc do
  system %{cd #{PKG_DESTINATION}; rake apidoc}
end

task :generate_app_doc do
  File.cp "doc/README_FOR_APP", "#{PKG_DESTINATION}/doc/README_FOR_APP"
  system %{cd #{PKG_DESTINATION}; rake appdoc}
end

Rake::RDocTask.new { |rdoc|
  rdoc.rdoc_dir = 'doc'
  rdoc.title    = "Railties -- Gluing the Engine to the Rails"
  rdoc.options << '--line-numbers' << '--inline-source' << '--accessor' << 'cattr_accessor=object'
  rdoc.template = "#{ENV['template']}.rb" if ENV['template']
  rdoc.rdoc_files.include('README', 'CHANGELOG')
  rdoc.rdoc_files.include('lib/*.rb')
  rdoc.rdoc_files.include('lib/rails_generator/*.rb')
  rdoc.rdoc_files.include('lib/commands/**/*.rb')
}

# Generate GEM ----------------------------------------------------------------------------

task :copy_gem_environment do
  cp "environments/environment.rb", "#{PKG_DESTINATION}/config/environment.rb"
  chmod 0755, dest_file
end


PKG_FILES = FileList[
  '[a-zA-Z]*',
  'bin/**/*', 
  'builtin/**/*',
  'configs/**/*', 
  'doc/**/*', 
  'dispatches/**/*', 
  'environments/**/*', 
  'helpers/**/*', 
  'generators/**/*', 
  'html/**/*', 
  'lib/**/*'
]

spec = Gem::Specification.new do |s|
  s.name = 'rails'
  s.version = PKG_VERSION
  s.summary = "Web-application framework with template engine, control-flow layer, and ORM."
  s.description = <<-EOF
    Rails is a framework for building web-application using CGI, FCGI, mod_ruby, or WEBrick
    on top of either MySQL, PostgreSQL, SQLite, DB2, SQL Server, or Oracle with eRuby- or Builder-based templates.
  EOF

<<<<<<< HEAD
  s.add_dependency('rake', '>= 0.6.2')
=======
  s.add_dependency('rake', '>= 0.7.0')
>>>>>>> 9babb201
  s.add_dependency('activesupport',    '= 1.2.5' + PKG_BUILD)
  s.add_dependency('activerecord',     '= 1.13.2' + PKG_BUILD)
  s.add_dependency('actionpack',       '= 1.11.2' + PKG_BUILD)
  s.add_dependency('actionmailer',     '= 1.1.5' + PKG_BUILD)
  s.add_dependency('actionwebservice', '= 1.0.0' + PKG_BUILD)

  s.rdoc_options << '--exclude' << '.'
  s.has_rdoc = false

  s.files = PKG_FILES.to_a.delete_if {|f| f.include?('.svn')}
  s.require_path = 'lib'

  s.bindir = "bin"                               # Use these for applications.
  s.executables = ["rails"]
  s.default_executable = "rails"

  s.author = "David Heinemeier Hansson"
  s.email = "david@loudthinking.com"
  s.homepage = "http://www.rubyonrails.org"
  s.rubyforge_project = "rails"
end

Rake::GemPackageTask.new(spec) do |pkg|
end


# Publishing -------------------------------------------------------
desc "Publish the API documentation"
task :pgem => [:gem] do 
  Rake::SshFilePublisher.new("davidhh@wrath.rubyonrails.org", "public_html/gems/gems", "pkg", "#{PKG_FILE_NAME}.gem").upload
  `ssh davidhh@wrath.rubyonrails.org './gemupdate.sh'`
end

desc "Publish the release files to RubyForge."
task :release => [:gem] do
  files = ["gem"].map { |ext| "pkg/#{PKG_FILE_NAME}.#{ext}" }

  if RUBY_FORGE_PROJECT then
    require 'net/http'
    require 'open-uri'

    project_uri = "http://rubyforge.org/projects/#{RUBY_FORGE_PROJECT}/"
    project_data = open(project_uri) { |data| data.read }
    group_id = project_data[/[?&]group_id=(\d+)/, 1]
    raise "Couldn't get group id" unless group_id

    # This echos password to shell which is a bit sucky
    if ENV["RUBY_FORGE_PASSWORD"]
      password = ENV["RUBY_FORGE_PASSWORD"]
    else
      print "#{RUBY_FORGE_USER}@rubyforge.org's password: "
      password = STDIN.gets.chomp
    end

    login_response = Net::HTTP.start("rubyforge.org", 80) do |http|
      data = [
        "login=1",
        "form_loginname=#{RUBY_FORGE_USER}",
        "form_pw=#{password}"
      ].join("&")
      http.post("/account/login.php", data)
    end

    cookie = login_response["set-cookie"]
    raise "Login failed" unless cookie
    headers = { "Cookie" => cookie }

    release_uri = "http://rubyforge.org/frs/admin/?group_id=#{group_id}"
    release_data = open(release_uri, headers) { |data| data.read }
    package_id = release_data[/[?&]package_id=(\d+)/, 1]
    raise "Couldn't get package id" unless package_id

    first_file = true
    release_id = ""

    files.each do |filename|
      basename  = File.basename(filename)
      file_ext  = File.extname(filename)
      file_data = File.open(filename, "rb") { |file| file.read }

      puts "Releasing #{basename}..."

      release_response = Net::HTTP.start("rubyforge.org", 80) do |http|
        release_date = Time.now.strftime("%Y-%m-%d %H:%M")
        type_map = {
          ".zip"    => "3000",
          ".tgz"    => "3110",
          ".gz"     => "3110",
          ".gem"    => "1400"
        }; type_map.default = "9999"
        type = type_map[file_ext]
        boundary = "rubyqMY6QN9bp6e4kS21H4y0zxcvoor"

        query_hash = if first_file then
          {
            "group_id" => group_id,
            "package_id" => package_id,
            "release_name" => RELEASE_NAME,
            "release_date" => release_date,
            "type_id" => type,
            "processor_id" => "8000", # Any
            "release_notes" => "",
            "release_changes" => "",
            "preformatted" => "1",
            "submit" => "1"
          }
        else
          {
            "group_id" => group_id,
            "release_id" => release_id,
            "package_id" => package_id,
            "step2" => "1",
            "type_id" => type,
            "processor_id" => "8000", # Any
            "submit" => "Add This File"
          }
        end

        query = "?" + query_hash.map do |(name, value)|
          [name, URI.encode(value)].join("=")
        end.join("&")

        data = [
          "--" + boundary,
          "Content-Disposition: form-data; name=\"userfile\"; filename=\"#{basename}\"",
          "Content-Type: application/octet-stream",
          "Content-Transfer-Encoding: binary",
          "", file_data, ""
          ].join("\x0D\x0A")

        release_headers = headers.merge(
          "Content-Type" => "multipart/form-data; boundary=#{boundary}"
        )

        target = first_file ? "/frs/admin/qrs.php" : "/frs/admin/editrelease.php"
        http.post(target + query, data, release_headers)
      end

      if first_file then
        release_id = release_response.body[/release_id=(\d+)/, 1]
        raise("Couldn't get release id") unless release_id
      end

      first_file = false
    end
  end
end<|MERGE_RESOLUTION|>--- conflicted
+++ resolved
@@ -277,16 +277,12 @@
     on top of either MySQL, PostgreSQL, SQLite, DB2, SQL Server, or Oracle with eRuby- or Builder-based templates.
   EOF
 
-<<<<<<< HEAD
-  s.add_dependency('rake', '>= 0.6.2')
-=======
   s.add_dependency('rake', '>= 0.7.0')
->>>>>>> 9babb201
-  s.add_dependency('activesupport',    '= 1.2.5' + PKG_BUILD)
-  s.add_dependency('activerecord',     '= 1.13.2' + PKG_BUILD)
-  s.add_dependency('actionpack',       '= 1.11.2' + PKG_BUILD)
-  s.add_dependency('actionmailer',     '= 1.1.5' + PKG_BUILD)
-  s.add_dependency('actionwebservice', '= 1.0.0' + PKG_BUILD)
+  s.add_dependency('activesupport',    '= 1.3.0' + PKG_BUILD)
+  s.add_dependency('activerecord',     '= 1.14.0' + PKG_BUILD)
+  s.add_dependency('actionpack',       '= 1.12.0' + PKG_BUILD)
+  s.add_dependency('actionmailer',     '= 1.2.0' + PKG_BUILD)
+  s.add_dependency('actionwebservice', '= 1.1.0' + PKG_BUILD)
 
   s.rdoc_options << '--exclude' << '.'
   s.has_rdoc = false
