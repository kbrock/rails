<<<<<<< HEAD
*   Add git_source to `Gemfile` for plugin generator.

    *Yoshiyuki Hirano*

*   Add `--skip-action-cable` option to the plugin generator.

    *bogdanvlviv*

=======
*   Skip unused components when running `bin/rails` in Rails plugin.

    *Yoshiyuki Hirano*

>>>>>>> 62499cb6
*   Deprecate support of use `Rails::Application` subclass to start Rails server.

    *Yuji Yaginuma*

*   Add `ruby x.x.x` version to `Gemfile` and create `.ruby-version`
    root file containing the current Ruby version when new Rails applications are
    created.

    *Alberto Almagro*

*   Support `-` as a platform-agnostic way to run a script from stdin with
    `rails runner`

    *Cody Cutrer*

*   Add `bootsnap` to default `Gemfile`.

    *Burke Libbey*

*   Properly expand shortcuts for environment's name running the `console`
    and `dbconsole` commands.

    *Robin Dupret*

*   Passing the environment's name as a regular argument to the
    `rails dbconsole` and `rails console` commands is deprecated.
    The `-e` option should be used instead.

    Previously:

        $ bin/rails dbconsole production

    Now:

        $ bin/rails dbconsole -e production

    *Robin Dupret*, *Kasper Timm Hansen*

*   Allow passing a custom connection name to the `rails dbconsole`
    command when using a 3-level database configuration.

        $ bin/rails dbconsole -c replica

    *Robin Dupret*, *Jeremy Daer*

*   Skip unused components when running `bin/rails app:update`.

    If the initial app generation skipped Action Cable, Active Record etc.,
    the update task honors those skips too.

    *Yuji Yaginuma*

*   Make Rails' test runner work better with minitest plugins.

    By demoting the Rails test runner to just another minitest plugin —
    and thereby not eager loading it — we can co-exist much better with
    other minitest plugins such as pride and minitest-focus.

    *Kasper Timm Hansen*

*   Load environment file in `dbconsole` command.

    Fixes #29717

    *Yuji Yaginuma*

*   Add `rails secrets:show` command.

    *Yuji Yaginuma*

*   Allow mounting the same engine several times in different locations.

    Fixes #20204.

    *David Rodríguez*

*   Clear screenshot files in `tmp:clear` task.

    *Yuji Yaginuma*

*   Add `railtie.rb` to the plugin generator

    *Tsukuru Tanimichi*

*   Deprecate `capify!` method in generators and templates.

    *Yuji Yaginuma*

*   Allow irb options to be passed from `rails console` command.

    Fixes #28988.

    *Yuji Yaginuma*

*   Added a shared section to `config/database.yml` that will be loaded for all environments.

    *Pierre Schambacher*

*   Namespace error pages' CSS selectors to stop the styles from bleeding into other pages
    when using Turbolinks.

    *Jan Krutisch*


Please check [5-1-stable](https://github.com/rails/rails/blob/5-1-stable/railties/CHANGELOG.md) for previous changes.<|MERGE_RESOLUTION|>--- conflicted
+++ resolved
@@ -1,4 +1,7 @@
-<<<<<<< HEAD
+*   Skip unused components when running `bin/rails` in Rails plugin.
+
+    *Yoshiyuki Hirano*
+
 *   Add git_source to `Gemfile` for plugin generator.
 
     *Yoshiyuki Hirano*
@@ -7,12 +10,6 @@
 
     *bogdanvlviv*
 
-=======
-*   Skip unused components when running `bin/rails` in Rails plugin.
-
-    *Yoshiyuki Hirano*
-
->>>>>>> 62499cb6
 *   Deprecate support of use `Rails::Application` subclass to start Rails server.
 
     *Yuji Yaginuma*
