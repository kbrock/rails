## Rails 3.2.0 (unreleased) ##

<<<<<<< HEAD
*   Added displaying of mounted engine's routes with `rake routes ENGINES=true`. *Piotr Sarnacki*

*   Allow to change the loading order of railties with `config.railties_order=`. *Piotr Sarnacki*

    Example:
        config.railties_order = [Blog::Engine, :main_app, :all]
=======
*   Add a serializer generator and add a hook for it in the scaffold generators *José Valim*
>>>>>>> 696d01f7

*   Scaffold returns 204 No Content for API requests without content. This makes scaffold work with jQuery out of the box. *José Valim*

*   Update Rails::Rack::Logger middleware to apply any tags set in config.log_tags to the newly ActiveSupport::TaggedLogging Rails.logger. This makes it easy to tag log lines with debug information like subdomain and request id -- both very helpful in debugging multi-user production applications *DHH*

*   Default options to `rails new` can be set in ~/.railsrc *Guillermo Iguaran*

*   Add destroy alias to Rails engines *Guillermo Iguaran*

*   Add destroy alias for Rails command line. This allows the following: `rails d model post` *Andrey Ognevsky*

*   Attributes on scaffold and model generators default to string. This allows the following: "rails g scaffold Post title body:text author" *José Valim*

*   Remove old plugin generator (`rails generate plugin`) in favor of `rails plugin new` command *Guillermo Iguaran*

*   Remove old 'config.paths.app.controller' API in favor of 'config.paths["app/controller"]' API *Guillermo Iguaran*


*   Rails 3.1.1

*   Add jquery-rails to Gemfile of plugins, test/dummy app needs it. Closes #3091. *Santiago Pastorino*

*   Add config.assets.initialize_on_precompile which, when set to false, forces
    `rake assets:precompile` to load the application but does not initialize it.

    To the app developer, this means configuration add in
    config/initializers/* will not be executed.

    Plugins developers need to special case their initializers that are
    meant to be run in the assets group by adding :group => :assets.

## Rails 3.1.2 (unreleased) ##

*   Engines: don't blow up if db/seeds.rb is missing.

    *Jeremy Kemper*

*   `rails new foo --skip-test-unit` should not add the `:test` task to the rake default task.
    *GH 2564*

    *José Valim*

## Rails 3.1.0 (August 30, 2011) ##

*   The default database schema file is written as UTF-8. *Aaron Patterson*

*   Generated apps with --dev or --edge flags depend on git versions of
    sass-rails and coffee-rails. *Santiago Pastorino*

*   Rack::Sendfile middleware is used only if x_sendfile_header is present. *Santiago Pastorino*

*   Add JavaScript Runtime name to the Rails Info properties. *DHH*

*   Make pp enabled by default in Rails console. *Akira Matsuda*

*   Add alias `r` for rails runner. *Jordi Romero*

*   Make sprockets/railtie require explicit and add --skip-sprockets to app generator *José Valim*

*   Added Rails.groups that automatically handles Rails.env and ENV["RAILS_GROUPS"] *José Valim*

*   The new rake task assets:clean removes precompiled assets. *fxn*

*   Application and plugin generation run bundle install unless --skip-gemfile or --skip-bundle. *fxn*

*   Fixed database tasks for jdbc* adapters #jruby *Rashmi Yadav*

*   Template generation for jdbcpostgresql  #jruby *Vishnu Atrai*

*   Template generation for jdbcmysql and jdbcsqlite3 #jruby *Arun Agrawal*

*   The -j option of the application generator accepts an arbitrary string. If passed "foo",
    the gem "foo-rails" is added to the Gemfile, and the application JavaScript manifest
    requires "foo" and "foo_ujs". As of this writing "prototype-rails" and "jquery-rails"
    exist and provide those files via the asset pipeline. Default is "jquery". *fxn*

*   jQuery is no longer vendored, it is provided from now on by the jquery-rails gem. *fxn*

*   Prototype and Scriptaculous are no longer vendored, they are provided from now on
    by the prototype-rails gem. *fxn*

*   The scaffold controller will now produce SCSS file if Sass is available *Prem Sichanugrist*

*   The controller and resource generators will now automatically produce asset stubs (this can be turned off with --skip-assets). These stubs will use Coffee and Sass, if those libraries are available. *DHH*

*   jQuery is the new default JavaScript library. *fxn*

*   Changed scaffold, application, and mailer generator to create Ruby 1.9 style hash when running on Ruby 1.9 *Prem Sichanugrist*

    So instead of creating something like:

        redirect_to users_path, :notice => "User has been created"

    it will now be like this:

        redirect_to users_path, notice: "User has been created"

    You can also passing `--old-style-hash` to make Rails generate old style hash even you're on Ruby 1.9

*   Changed scaffold_controller generator to create format block for JSON instead of XML *Prem Sichanugrist*

*   Add using Turn with natural language test case names for test_help.rb when running with minitest (Ruby 1.9.2+) *DHH*

*   Direct logging of Active Record to STDOUT so it's shown inline with the results in the console *DHH*

*   Added `config.force_ssl` configuration which loads Rack::SSL middleware and force all requests to be under HTTPS protocol *DHH, Prem Sichanugrist, and Josh Peek*

*   Added `rails plugin new` command which generates rails plugin with gemspec, tests and dummy application for testing *Piotr Sarnacki*

*   Added -j parameter with jquery/prototype as options. Now you can create your apps with jQuery using `rails new myapp -j jquery`. The default is still Prototype. *siong1987*

*   Added Rack::Etag and Rack::ConditionalGet to the default middleware stack *José Valim*

*   Added Rack::Cache to the default middleware stack *Yehuda Katz and Carl Lerche*

*   Engine is now rack application *Piotr Sarnacki*

*   Added middleware stack to Engine *Piotr Sarnacki*

*   Engine can now load plugins *Piotr Sarnacki*

*   Engine can load its own environment file *Piotr Sarnacki*

*   Added helpers to call engines' route helpers from application and vice versa *Piotr Sarnacki*

*   Task for copying plugins' and engines' migrations to application's db/migrate directory *Piotr Sarnacki*

*   Changed ActionDispatch::Static to allow handling multiple directories *Piotr Sarnacki*

*   Added isolate_namespace() method to Engine, which sets Engine as isolated *Piotr Sarnacki*

*   Include all helpers from plugins and shared engines in application *Piotr Sarnacki*


## Rails 3.0.7 (April 18, 2011) ##

*   No changes.


*   Rails 3.0.6 (April 5, 2011)

*   No changes.


## Rails 3.0.5 (February 26, 2011) ##

*   No changes.


## Rails 3.0.4 (February 8, 2011) ##

*   No changes.


## Rails 3.0.3 (November 16, 2010) ##

*   No changes.


## Rails 3.0.2 (November 15, 2010) ##

*   No changes.


## Rails 3.0.1 (October 15, 2010) ##

*   No Changes, just a version bump.


## Rails 3.0.0 (August 29, 2010) ##

*   Application generation: --skip-testunit and --skip-activerecord become --skip-test-unit and --skip-active-record respectively. *fxn*

*   Added console to Rails::Railtie as a hook called just after console starts. *José Valim*

*   Rails no longer autoload code in lib for application. You need to explicitly require it. *José Valim*

*   Rails::LogSubscriber was renamed to ActiveSupport::LogSubscriber *José Valim*

*   config.load_(once_)paths in config/application.rb got renamed to config.autoload_(once_)paths. *fxn*

*   Abort generation/booting on Ruby 1.9.1. *fxn*

*   Made the rails command work even when you're in a subdirectory *Chad Fowler*

*   Removed Rails Metal [Yehuda Katz, José Valim].

*   Renamed config.cookie_secret to config.secret_token and pass it as env key. *José Valim*

*   Session store configuration has changed *Yehuda Katz, Carl Lerche*

        config.session_store :cookie_store, {:key => "..."}
        config.cookie_secret = "fdsfhisdghfidugnfdlg"

*   railtie_name and engine_name are deprecated. You can now add any object to
    the configuration object: config.your_plugin = {} *José Valim*

*   Added config.generators.templates to provide alternative paths for the generators
    to look for templates *José Valim*

*   Added "rake about" as a replacement for script/about *DHH*

*   Removed all the default commands in script/* and replaced them with script/rails and a rails command that'll act the same when run from within the app [DHH]. Example:

    ./script/generate scaffold post title:string  can now be called as  rails g scaffold post title:string

    Run rails --help inside an app for more help.

*   Removed config/initializers/new_rails_defaults.rb as all frameworks now follow the settings from it *DHH*

*   Set config.time_zone to UTC by default *DHH*

*   Added default .gitignore (this is just recognizing Git market share, don't throw a hissy if you use another SCM) *DHH*

*   Added cookies.permanent, cookies.signed, and cookies.permanent.signed accessor for common cookie actions [DHH]. Examples:

        cookies.permanent[:prefers_open_id] = true
        # => Set-Cookie: prefers_open_id=true; path=/; expires=Sun, 16-Dec-2029 03:24:16 GMT

        cookies.signed[:discount] = 45
        # => Set-Cookie: discount=BAhpMg==--2c1c6906c90a3bc4fd54a51ffb41dffa4bf6b5f7; path=/

        cookies.signed[:discount]
        # => 45 (if the cookie was changed, you'll get a InvalidSignature exception)

        cookies.permanent.signed[:remember_me] = current_user.id
        # => Set-Cookie: discount=BAhU--848956038e692d7046deab32b7131856ab20e14e; path=/; expires=Sun, 16-Dec-2029 03:24:16 GMT

    ...to use the signed cookies, you need to set a secret to ActionController::Base.cookie_verifier_secret (automatically done in config/initializers/cookie_verification_secret.rb for new Rails applications).

*   Added config/initializers/cookie_verification_secret.rb with an auto-generated secret for using ActionController::Base#cookies.signed *DHH*

*   Fixed that the debugger wouldn't go into IRB mode because of left-over ARGVs *DHH*

*   I18n support for plugins.  #2325 *Antonio Tapiador, Sven Fuchs*

*   Ruby 1.9: use UTF-8 for default internal and external encodings.  *Jeremy Kemper*

*   Added db/seeds.rb as a default file for storing seed data for the database. Can be loaded with rake db:seed (or created alongside the db with db:setup). (This is also known as the "Stop Putting Gawd Damn Seed Data In Your Migrations" feature) *DHH*


## 2.3.2 Final (March 15, 2009) ##

*   Remove outdated script/plugin options *Pratik Naik*

*   Allow metal to live in plugins #2045 *Matthew Rudy*

*   Added metal *Josh Peek*

*   Remove script/performance/request in favour of the performance integration tests. *Pratik Naik*

    To continue using script/performance/request, install the request_profiler plugin :

        script/plugin install git://github.com/rails/request_profiler.git

*   Add a rake task to apply a template to an existing application : rake rails:template LOCATION=~/template.rb *Pratik Naik*

*   Add "-m/--template" option to Rails generator to apply a template to the generated application. *Jeremy McAnally*

        This has been extracted from rg - http://github.com/jeremymcanally/rg

        Example:

            # template.rb

            # Install plugins from git or svn
            plugin "will-paginate", :git => "git://github.com/mislav/will_paginate.git"
            plugin "old-restful-auth", :svn => "http://svn.techno-weenie.net/projects/plugins/restful_authentication/"

            # Add gems to environment.rb
            gem "jeremymcanally-context"
            gem "bluecloth"

            # Vendor file. Data in a string or...
            vendor("borrowed.rb", <<CODE
              def helpful_method
                do_something_helpful_here
              end
            CODE

            # ...file data from block return value.
            # #initializer creates a new initializer file
            initializer("crypto.rb") do
              salt = "--#{Time.now}--#{rand}--#{srand(Time.now.to_i)}"

              "SPECIAL_SALT = '#{salt}'"
            end

        Usage:

          To use a template, provide a file path or URL:

          1. Using a local file :

            rails <application name> -m /path/to/my/template.rb

          2. Or directly from a URL :

            rails <application name> --template=http://gist.github.com/31208.txt

*   Extracted the process scripts (inspector, reaper, spawner) into the plugin irs_process_scripts *David Heinemeier Hansson*

*   Changed Rails.root to return a Pathname object (allows for Rails.root.join('app', 'controllers') => "#{RAILS_ROOT}/app/controllers") #1482 *Damian Janowski/?*

*   Added view path support for engines *David Heinemeier Hansson*

*   Added that config/routes.rb files in engine plugins are automatically loaded (and reloaded when they change in dev mode) *David Heinemeier Hansson*

*   Added app/[models|controllers|helpers] to the load path for plugins that has an app directory (go engines ;)) *David Heinemeier Hansson*

*   Add config.preload_frameworks to load all frameworks at startup. Default to false so Rails autoloads itself as it's used. Turn this on for Passenger and JRuby. Also turned on by config.threadsafe!  *Jeremy Kemper*

*   Add a rake task to generate dispatchers : rake rails:generate_dispatchers *Pratik Naik*

*   "rails <app>" will not generate public/dispatch.cgi/fcgi/rb files by default now. Please use "--with-dispatchers" option if you need them. *Yaroslav Markin, Pratik Naik*

*   Added rake rails:update:application_controller to renamed application.rb to application_controller.rb -- included in rake rails:update so upgrading to 2.3 will automatically trigger it #1439 *kastner*

*   Added Rails.backtrace_cleaner as an accessor for the Rails::BacktraceCleaner instance used by the framework to cut down on backtrace noise and config/initializers/backtrace_silencers.rb to add your own (or turn them all off) *David Heinemeier Hansson*

*   Switch from Test::Unit::TestCase to ActiveSupport::TestCase.  *Jeremy Kemper*

*   Added config.i18n settings gatherer to config/environment, auto-loading of all locales in config/locales/*.rb,yml, and config/locales/en.yml as a sample locale *David Heinemeier Hansson*

*   BACKWARDS INCOMPATIBLE: Renamed application.rb to application_controller.rb and removed all the special casing that was in place to support the former. You must do this rename in your own application when you upgrade to this version *David Heinemeier Hansson*


## 2.2.1 RC2 (November 14th, 2008) ##

*   Fixed plugin generator so that generated unit tests would subclass ActiveSupport::TestCase, also introduced a helper script to reduce the needed require statements #1137 *Mathias Meyer*

*   Update Prototype to 1.6.0.3 *sam*


## 2.2.0 RC1 (October 24th, 2008) ##

*   Fixed that sqlite would report "db/development.sqlite3 already exists" whether true or not on db:create #614 *Antonio Cangiano*

*   Added config.threadsafe! to toggle allow concurrency settings and disable the dependency loader *Josh Peek*

*   Turn cache_classes on by default *Josh Peek*

*   Added configurable eager load paths. Defaults to app/models, app/controllers, and app/helpers *Josh Peek*

*   Introduce simple internationalization support.  *Ruby i18n team*

*   Make script/plugin install <plugin> -r <revision> option work with git based plugins. #257. [Tim Pope Jakub Kuźma]. Example:

    script/plugin install git://github.com/mislav/will_paginate.git -r agnostic # Installs 'agnostic' branch
    script/plugin install git://github.com/dchelimsky/rspec.git -r 'tag 1.1.4'

*   Added Rails.initialized? flag *Josh Peek*

*   Make rake test:uncommitted work with Git. *Tim Pope*

*   Added Thin support to script/server.  #488 *Bob Klosinski*

*   Fix script/about in production mode.  #370 *Cheah Chu Yeow, Xavier Noria, David Krmpotic*

*   Add the gem load paths before the framework is loaded, so certain gems like RedCloth and BlueCloth can be frozen.

*   Fix discrepancies with loading rails/init.rb from gems.

*   Plugins check for the gem init path (rails/init.rb) before the standard plugin init path (init.rb)  *Jacek Becela*

*   Changed all generated tests to use the test/do declaration style *David Heinemeier Hansson*

*   Wrapped Rails.env in StringInquirer so you can do Rails.env.development? *David Heinemeier Hansson*

*   Fixed that RailsInfoController wasn't considering all requests local in development mode (Edgard Castro) *#310 state:resolved*


## 2.1.0 (May 31st, 2008) ##

*   script/dbconsole fires up the command-line database client.  #102 *Steve Purcell*

*   Fix bug where plugin init.rb files from frozen gem specs weren't being run.  (pjb3) *#122 state:resolved*

*   Made the location of the routes file configurable with config.routes_configuration_file (Scott Fleckenstein) *#88*

*   Rails Edge info returns the latest git commit hash *Francesc Esplugas*

*   Added Rails.public_path to control where HTML and assets are expected to be loaded from (defaults to Rails.root + "/public") #11581 *Nick Sieger*

*   rake time:zones:local finds correct base utc offset for zones in the Southern Hemisphere *Geoff Buesing*

*   Don't require rails/gem_builder during rails initialization, it's only needed for the gems:build task. *Rick Olson*

*   script/performance/profiler compatibility with the ruby-prof >= 0.5.0. Closes #9176. *Jonathan del Strother*

*   Flesh out rake gems:unpack to unpack all gems, and add rake gems:build for native extensions. #11513 *ddollar*

    rake gems:unpack             # unpacks all gems
    rake gems:unpack GEM=mygem   # unpacks only the gem 'mygem'

    rake gems:build              # builds all unpacked gems
    rake gems:build GEM=mygem    # builds only the gem 'mygem'

*   Add config.active_support for future configuration options.  Also, add more new Rails 3 config settings to new_rails_defaults.rb *Rick Olson*

*   Add Rails.logger, Rails.root, Rails.env and Rails.cache shortcuts for RAILS_* constants *Pratik Naik*

*   Allow files in plugins to be reloaded like the rest of the application.  *Rick Olson*

    Enables or disables plugin reloading.

        config.reload_plugins = true

    You can get around this setting per plugin.
    If #reload_plugins? == false (DEFAULT), add this to your plugin's init.rb to make it reloadable:

        Dependencies.load_once_paths.delete lib_path

    If #reload_plugins? == true, add this to your plugin's init.rb to only load it once:

        Dependencies.load_once_paths << lib_path

*   Small tweak to allow plugins to specify gem dependencies.  *Rick Olson*

    \# OLD open_id_authentication plugin init.rb
    require 'yadis'
    require 'openid'
    ActionController::Base.send :include, OpenIdAuthentication

    \# NEW
    config.gem "ruby-openid", :lib => "openid", :version => "1.1.4"
    config.gem "ruby-yadis",  :lib => "yadis",  :version => "0.3.4"

    config.after_initialize do
        ActionController::Base.send :include, OpenIdAuthentication
    end

*   Added config.gem for specifying which gems are required by the application, as well as rake tasks for installing and freezing gems. *Rick Olson*

    Rails::Initializer.run do |config|
        config.gem "bj"
        config.gem "hpricot", :version => '0.6', :source => "http://code.whytheluckystiff.net"
        config.gem "aws-s3", :lib => "aws/s3"
    end

    \# List required gems.
    rake gems

    \# Install all required gems:
    rake gems:install

    \# Unpack specified gem to vendor/gems/gem_name-x.x.x
    rake gems:unpack GEM=bj

*   Removed the default .htaccess configuration as there are so many good deployment options now (kept it as an example in README) *David Heinemeier Hansson*

*   config.time_zone accepts TZInfo::Timezone identifiers as well as Rails TimeZone identifiers *Geoff Buesing*

*   Rails::Initializer#initialize_time_zone raises an error if value assigned to config.time_zone is not recognized. Rake time zone tasks only require ActiveSupport instead of entire environment *Geoff Buesing*

*   Stop adding the antiquated test/mocks/* directories and only add them to the path if they're still there for legacy reasons *David Heinemeier Hansson*

*   Added that gems can now be plugins if they include rails/init.rb #11444 *John Barnette*

*   Added Plugin#about method to programmatically access the about.yml in a plugin #10979 *James Adam*

        plugin = Rails::Plugin.new(path_to_my_plugin)
        plugin.about["author"] # => "James Adam"
        plugin.about["url"] # => "http://interblah.net"

*   Improve documentation. *Ryan Bigg, Jan De Poorter, Cheah Chu Yeow, Xavier Shay, Jack Danger Canty, Emilio Tagua, Xavier Noria,  Sunny Ripert*

*   Added config.time_zone = 'UTC' in the default environment.rb *Geoff Buesing*

*   Added rake tasks time:zones:all, time:zones:us and time:zones:local for finding time zone names for config.time_zone option *Geoff Buesing*

*   Add config.time_zone for configuring the default Time.zone value.  #10982 *Geoff Buesing*

*   Added support for installing plugins hosted at git repositories #11294 *Jack Danger Canty*

*   Fixed that script/generate would not look for plugin generators in plugin_paths #11000 *glv*

*   Fixed database rake tasks to work with charset/collation and show proper error messages on failure. Closes #11301 *matt*

*   Added a -e/--export to script/plugin install, uses svn export. #10847 *jon@blankpad.net)*

*   Reshuffle load order so that routes and observers are initialized after plugins and app initializers.  Closes #10980 *Rick Olson*

*   Git support for script/generate.  #10690 *ssoroka*

*   Update scaffold to use labels instead of bold tags.  Closes #10757 *zach-inglis-lt3*

*   Resurrect WordNet synonym lookups.  #10710 *tom./, matt*

*   Added config.cache_store to environment options to control the default cache store (default is FileStore if tmp/cache is present, otherwise MemoryStore is used) *David Heinemeier Hansson*

*   Added that rails:update is run when you do rails:freeze:edge to ensure you also get the latest JS and config files #10565 *jeff*

*   SQLite: db:drop:all doesn't fail silently if the database is already open.  #10577 *Cheah Chu Yeow, mrichman*

*   Introduce native mongrel handler and push mutex into dispatcher.  *Jeremy Kemper*

*   Ruby 1.9 compatibility.  #1689, #10546 *Cheah Chu Yeow, frederico*


## 2.0.2 (December 16th, 2007) ##

*   Changed the default database from mysql to sqlite3, so now running "rails myapp" will have a config/database.yml that's setup for SQLite3 (which in OS X Leopard is installed by default, so is the gem, so everything Just Works with no database configuration at all). To get a Rails application preconfigured for MySQL, just run "rails -d mysql myapp" *David Heinemeier Hansson*

*   Turned on ActionView::Base.cache_template_loading by default in config/environments/production.rb to prevent file system stat calls for every template loading to see if it changed (this means that you have to restart the application to see template changes in production mode) *David Heinemeier Hansson*

*   Introduce `rake secret` to output a crytographically secure secret key for use with cookie sessions #10363 *revans*

*   Fixed that local database creation should consider 127.0.0.1 local #9026 *parcelbrat*

*   Fixed that functional tests generated for scaffolds should use fixture calls instead of hard-coded IDs #10435 *boone*

*   Added db:migrate:redo and db:migrate:reset for rerunning existing migrations #10431, #10432  *matt*

*   RAILS_GEM_VERSION may be double-quoted also.  #10443 *James Cox*

*   Update rails:freeze:gems to work with RubyGems 0.9.5.  *Jeremy Kemper*


## 2.0.1 (December 7th, 2007) ##

*   Fixed Active Record bug


## 2.0.0 (December 6th, 2007) ##

*   The test task stops with a warning if you have pending migrations.  #10377 *Josh Knowles*

*   Add warning to documentation about using transactional fixtures when the code under test uses transactions itself. Closes #7548 *Thijs van der Vossen*

*   Update Prototype to 1.6.0.1.  *sam*

*   Update script.aculo.us to 1.8.0.1.  *madrobby*

*   Added db:fixtures:identity as a way of locating what ID a foxy fixture was assigned #10332 *John Barnette*

*   Generated fixtures should not specify ids since theyre expected to be foxy fixtures #10330 *John Barnette*

*   Update to Prototype -r8232.  *sam*

*   Introduce SecretKeyGenerator for more secure session secrets than CGI::Session's pseudo-random id generator. Consider extracting to Active Support later.  #10286 *Hongli Lai (Phusion)*

*   RAILS_GEM_VERSION may be set to any valid gem version specifier.  #10057 *Chad Woolley, Cheah Chu Yeow*

*   Load config/preinitializer.rb, if present, before loading the environment.  #9943 *Chad Woolley*

*   FastCGI handler ignores unsupported signals like USR2 on Windows.  *Grzegorz Derebecki*

*   Only load ActionMailer::TestCase if ActionMailer is loaded.  Closes #10137 *defunkt*

*   Fixed that db:reset would use migrations instead of loading db/schema.rb *David Heinemeier Hansson*

*   Ensure the plugin loader only loads plugins once.  Closes #10102 *haruki_zaemon*

*   Refactor Plugin Loader.  Add plugin lib paths early, and add lots of tests.  Closes #9795 *James Adam*

*   Added --skip-timestamps to generators that produce models #10036 *Tim Pope*

*   Update Prototype to 1.6.0 and script.aculo.us to 1.8.0.  *sam, madrobby*

*   Added db:rollback to rollback the schema one version (or multiple as specified by STEP) *Jeffrey Allan Hardy*

*   Fix typo in test_helper. Closes #9925 *viktor tron*

*   Request profiler.  *Jeremy Kemper*

*   config/boot.rb correctly detects RAILS_GEM_VERSION.  #9834 *alexch, thewoolleyman*

*   Fixed incorrect migration number if script/generate executed outside of Rails root #7080 *Jeremy McAnally*

*   Update Prototype to 1.6.0_rc1 and script.aculo.us to 1.8.0 preview 0.  *sam, madrobby*

*   Generated fixtures use the actual primary key instead of id.  #4343 *Frederick Ros, Tarmo Tänav*

*   Extend the console +helper+ method to allow you to include custom helpers.  e.g:
    >> helper :posts
    >> helper.some_method_from_posts_helper(Post.find(1))

*   db:create works with remote databases whereas db:create:all only creates
    databases on localhost.  #9753 *Trevor Wennblom*

*   Removed calls to fixtures in generated tests as fixtures :all is now present by default in test_helper.rb *David Heinemeier Hansson*

*   Add --prefix option to script/server when using mongrel. *dacat*


## 2.0.0 Preview Release (September 29th, 2007) Includes duplicates of changes from 1.1.4 - 1.2.3 ##

*   Fixed that installing plugins from SVN repositories that use trunk/ will work #8188 *evan*

*   Moved the SourceAnnotationExtractor to a separate file in case libraries try to load the rails rake tasks twice. *Rick Olson*

*   Moved Dispatcher to ActionController::Dispatcher.  *Jeremy Kemper*

*   Changed the default logger from Ruby's own Logger with the clean_logger extensions to ActiveSupport::BufferedLogger for performance reasons [David Heinemeier Hansson]. (You can change it back with config.logger = Logger.new("/path/to/log", level).)

*   Added a default 422.html page to be rendered when ActiveRecord::RecordInvalid, ActiveRecord::RecordNotSaved, or ActionController::InvalidAuthenticityToken is raised *David Heinemeier Hansson*

*   Added --skip-fixture option to script/generate model #6862 *sandofsky*

*   Print Rails version when starting console #7440 *eyematz*

*   Fixed the placement of fixture files for nested models when generating through script/generate model #7547 *jkit*

*   Added TEMPLATE option to rake doc:app to set a custom output template #7737 *Jakob Skjerning*

*   Added VERBOSE option to rake db:migrate to turn off output #8204 *John Barnette*

*   Fixed that rake doc:app should use UTF-8 #8906 *farzy*

*   Fixes rake annotations to search erb and builder files as well #9150 *m.langenberg*

*   Removed web_service generator *Michael Koziarski*

*   Added the :all option to config.plugins that'll include the rest of the plugins not already explicitly named #9613 [Frederick Cheung]. Example:

        # Loads :classic_pagination before all the other plugins
        config.plugins = [ :classic_pagination, :all ]

*   Added symbols as a legal way of specifying plugins in config.plugins #9629 *tom*

*   Removed deprecated task names, like clear_logs, in favor of the new namespaced style *David Heinemeier Hansson*

*   Support multiple config.after_initialize blocks so plugins and apps can more easily cooperate.  #9582 *Zach Dennis*

*   Added db:drop:all to drop all databases declared in config/database.yml *David Heinemeier Hansson*

*   Use attribute pairs instead of the migration name to create add and remove column migrations.  Closes #9166 *Pratik Naik*

    For example:

    ruby script/generation migration AddSomeStuffToCustomers first_name:string last_name:string

    or

    ruby script/generation migration RemoveSomeStuffFromCustomers first_name:string last_name:string

*   Add ActiveResource to Rails::Info.  Closes #8741 *Chris Kampmeier*

*   use Gem.find_name instead of search when freezing gems.  Prevent false positives for other gems with rails in the name. Closes #8729 *wselman*

*   Automatically generate add/remove column commands in specially named migrations like AddLocationToEvent.  Closes #9006 *Ryan Davis*

*   Default to plural table name in Rails Generator if ActiveRecord is not present.  Closes #8963 *evan*

*   Added rake routes for listing all the defined routes in the system.  #8795 *Josh Peek*

*   db:create creates the database for the current environment if it's on localhost. db:create:all creates local databases for all environments.  #8783 *matt*

*   Generators: look for generators in all gems, not just those suffixed with _generator, in the gem's generators or rails_generators directory. Allow use of the rails_generators directory instead of the standard generators directory in plugins also.  #8730 *Dr Nic, topfunky*

*   MySQL, PostgreSQL: database.yml defaults to utf-8.  #8701 *matt*

*   Added db:version to get the current schema number *via Err The Blog*

*   Added --skip-migration option to scaffold and resource generators #8656 *Michael Glaesemann*

*   Fix that FCGIs would leave log files open when asked to shut down by USR2.  #3028 *Sebastian Kanthak, Josh Peek*

*   Fixed that dispatcher preparation callbacks only run once in production mode.  Mock Routes.reload so that dispatcher preparation callback tests run. *Rick Olson*

*   Fix syntax error in dispatcher than wrecked failsafe responses.  #8625 *mtitorenko*

*   Scaffolded validation errors set the appropriate HTTP status for XML responses.  #6946, #8622 *Manfred Stienstra, mmmultiworks*

*   Sexy migrations for the session_migration generator.  #8561 *Vladislav*

*   Console reload! runs to_prepare callbacks also.  #8393 *f.svehla*

*   Generated migrations include timestamps by default.  #8501 *Shane Vitarana*

*   Drop Action Web Service from rails:freeze:edge.  *Jeremy Kemper*

*   Add db:create, drop, reset, charset, and collation tasks.  #8448 *matt*

*   Scaffold generator depends on model generator instead of duplicating it.  #7222 *bscofield*

*   Scaffold generator tests.  #8443 *pelle*

*   Generated scaffold functional tests use assert_difference.  #8421 *Norbert Crombach*

*   Update to Prototype 1.5.1.  *Sam Stephenson*

*   Update to script.aculo.us 1.7.1_beta3.  *Thomas Fuchs*

*   Generators use *.html.erb view template naming.  #8278 *Tim Pope*

*   Updated resource_scaffold and model generators to use short-hand style migrations *David Heinemeier Hansson*

*   Updated initializer to only load #{RAILS_ENV}.rb once. Added deprecation warning for config.breakpoint_server. *Nicholas Seckar*

*   Removed breakpointer and Binding.of_caller in favor of relying on ruby-debug by Kent Sibilev since the breakpointer has been broken since Ruby 1.8.4 and will not be coming back *David Heinemeier Hansson*

    To use the new debugger, start your server with script/server --debugger and insert a call to  'debugger'
    (instead of 'breakpoint') where you want to jump into the debugger.

    BACKWARDS INCOMPATIBILITY NOTE: You must remove the default line 12 from config/environments/development.rb:

        config.breakpoint_server = true

    This configuration option is no longer available. Rails will fail to start in development mode as long as
    that's still present.

*   Resource scaffolding returns the created entity.to_xml.  *Jeremy Kemper*

*   Resource scaffolding responds to new.xml.  #8185 *Eric Mill*

*   Include Active Resource in rails:freeze:edge rake task.  *Thomas Fuchs*

*   Include Active Resource instead of Action Web Service [David Heinemeier Hansson] You can add AWS back with this in config/environment.rb:

        config.load_paths += %W( #{RAILS_ROOT}/vendor/rails/actionwebservice/lib )

    ...or just gem 'actionwebservice'

*   Give generate scaffold a more descriptive database message.  Closes #7316 *Jeremy McAnally*

*   Canonicalize RAILS_ROOT by using File.expand_path on Windows, which doesn't have to worry about symlinks, and Pathname#realpath elsewhere, which respects symlinks in relative paths but is incompatible with Windows.  #6755 *Jeremy Kemper, trevor*

*   Deprecation: remove components from controller paths.  *Jeremy Kemper*

*   Add environment variable RAILS_DEFAULT_DATABASE, which allows the builtin default of 'mysql' to be overridden. *Nicholas Seckar*

*   Windows: include MinGW in RUBY_PLATFORM check.  #2982 *okkez000@gmail.com, Kaspar Schiess*

*   Split out the basic plugin locator functionality into an abstract super class. Add a FileSystemLocator to do the job of checking the plugin_paths for plugins. Add plugin_locators configuration option which will iterate over the set of plugin locators and load each of the plugin loaders they return. Rename locater everywhere to locator. *Marcel Molina Jr.*

*   Split plugin location and loading out of the initializer and into a new Plugin namespace, which includes Plugin::Locater and Plugin::Loader. The loader class that is used can be customized using the config.plugin_loader option.  Those monkey patching the plugin loading subsystem take note, the internals changing here will likely break your modifications. The good news is that it should be substantially easier to hook into the plugin locating and loading process now.  *Marcel Molina Jr.*

*   Added assumption that all plugin creators desire to be sharing individuals and release their work under the MIT license *David Heinemeier Hansson*

*   Added source-annotations extractor tasks to rake [Jamis Buck]. This allows you to add FIXME, OPTIMIZE, and TODO comments to your source code that can then be extracted in concert with rake notes (shows all), rake notes:fixme, rake notes:optimize and rake notes:todo.

*   Added fixtures :all to test_helper.rb to assume that most people just want all their fixtures loaded all the time *David Heinemeier Hansson*

*   Added config/initializers where all ruby files within it are automatically loaded after the Rails configuration is done, so you don't have to litter the environment.rb file with a ton of mixed stuff *David Heinemeier Hansson*

*   For new apps, generate a random secret for the cookie-based session store.  *Jeremy Kemper*

*   Stop swallowing errors during rake test *Michael Koziarski*

*   Update Rails Initializer to use ActionController::Base#view_paths *Rick Olson*

*   Fix gem deprecation warnings, which also means depending on RubyGems 0.9.0+ *Chad Fowler*

*   Plugins may be symlinked in vendor/plugins.  #4245 *brandon, progrium@gmail.com*

*   Resource generator depends on the model generator rather than duplicating it.  #7269 *bscofield*

*   Add/Update usage documentation for script/destroy, resource generator and scaffold_resource generator.  Closes #7092, #7271, #7267.  *bscofield*

*   Update to script.aculo.us 1.7.0.  *Thomas Fuchs*

*   Update to Prototype 1.5.0. *Sam Stephenson*

*   Generator: use destination path for diff tempfiles.  #7015 *alfeld*

*   Fixed that webrick would strip leading newlines and hang connection #4156 *psross*

*   Ensure plugins are in the Dependencies.load_once_paths collection by default.  *Rick Olson*
    If you really want your plugins to reload, add this to the very top of init.rb:

        Dependencies.load_once_paths.delete(lib_path)

*   Allow config.to_prepare to work, make the dispatcher safe to 're require'. *Michael Koziarski, Nicholas Seckar*

*   Fix scaffold_resource generator so it respects the --pretend argument when creating the routes file.  Closes #6852 *fearoffish*

*   Fix Webrick Daemon dispatching bug regarding a bad current working directory.  Closes #4899 *Rick Olson*

*   Make config.plugins affect the load path and the dependencies system.  Allows you to control plugin loading order, and keep disabled plugins off the load path. *James Adam*

*   Don't generate a components directory in new Rails apps.  *Jeremy Kemper*

*   Fixed script/process/spawner to work properly with Mongrel including in -r (daemonize mode) *David Heinemeier Hansson*

*   Added one-letter aliases for the three default environments to script/console, so script/console p will load the production environment (t for test, d for development) *David Heinemeier Hansson*

*   Fixed that script/server running against Mongrel should tail the proper log regardless of the environment *David Heinemeier Hansson*

*   Update initializer to load Rails::VERSION as soon as possible. Closes #6698. *Nicholas Seckar*

*   Added ActiveRecord::Base.clear_active_connections! in development mode so the database connection is not carried over from request to request. Some databases won't reread the schema if that doesn't happen (I'm looking at you SQLite), so you have to restart the server after each migration (= no fun) *David Heinemeier Hansson*

*   Made RAILS_GEM_VERSION work for beta gems too, so specifying 1.1.6 will give you 1.1.6.4520 if available *David Heinemeier Hansson*

*   Update to Prototype and script.aculo.us [5579]. *Thomas Fuchs*

*   Made script/server work with -e and -d when using Mongrel *David Heinemeier Hansson*

*   Update to Prototype 1.5.0_rc2 [5550] which makes it work in Opera again *Thomas Fuchs*

*   Make sure that exceptions which are thrown outside of the user code try their best to be handeled in ApplicationController#rescue_action *Tobias Lütke*

*   Rails::VERSION::STRING should always be available without having to require 'rails/version'.  #6244 *fearoffish*

*   Update to Prototype 1.5.0_rc2. *Sam Stephenson*

*   Add grep-based fallback to reaper, to work in pidless setups *Jamis Buck*

*   Only wrap request processing with our USR1 signal handler so FastCGI can trap it and raise an exception while waiting for connections. Idle processes exit immediately rather than waiting for another request; active processes gracefully exit when the request is finished.  *Jeremy Kemper*

*   Alter prior change to use require_dependency instead of require_or_load. Causes ApplicationController to be reloaded again. Closes #6587. *Nicholas Seckar*

*   Rake: use absolute paths to load lib and vendor tasks so they may be run outside of RAILS_ROOT.  #6584 *jchris*

*   Remove temporary crutch to help ApplicationController be unloaded. Closes #6496. *Nicholas Seckar*

*   scaffold_resource generator uses _path named routes and head instead of render :nothing => true.  #6545 *Josh Susser*

*   Generator can show diff on file collision to help you decide whether to skip or overwrite.  #6364 *jeffw, Jeremy Kemper*

*   Generated directories are recursively svn added, like mkdir -p.  #6416 *NeilW*

*   resource and scaffold_resource generators add a restful route to config/routes.rb  *Jeremy Kemper*

*   Revert environment changes for autoload_paths. *Michael Koziarski*

*   Update to latest Prototype, which doesn't serialize disabled form elements, adds clone() to arrays, empty/non-string Element.update() and adds a fixes excessive error reporting in WebKit beta versions *Thomas Fuchs*

*   Clean up the output of rake stats,  de-emphasise components and apis, and remove the indents for tests *Michael Koziarski*

*   Added option to script/process/spawner of specifying the binding address #5133 *Dee Zsombor*

*   Update environment.rb comments to include config.autoload_paths. Closes #6478 *caio*

*   Update scaffold to use new form_tag block functionality.  Closes #6480. *Bob Silva*

*   Plugin generator: check for class collisions.  #4833 *vinbarnes@gmail.com*

*   Mailer generator: handle mailers in modules, set mime_version in unit test.  *Jeremy Kemper*

*   Set $KCODE to 'u' by default to enable the multibyte safe String#chars proxy. *Michael Koziarski*

*   Added config.plugins to control which plugins are loaded #6269 [Stefan Kaes]. By default, everything in vendor/plugins will be loaded, but if you specify config.plugins, only those will be loaded. Example:

        config.plugins = %w[ routing_navigator simply_helpful ]

*   Clean up html on included error pages. *Tim Lucas*

*   Fixed default 404.html and 500.htmls to remove extreme ugliness and include human language *David Heinemeier Hansson*

*   Update to latest Prototype and script.aculo.us trunk versions *Thomas Fuchs*

*   PostgreSQL: db:test:purge closes open database connections first.  #6236 *alex*

*   Fixed test:uncommitted on Windows (backslash issue) #4999 *paul@paulbutcher.com*

*   Fixed migration creation to work with namespaced models, so script/generate model Gallery::Image will use create_table :gallery_images #6327 *Bob Silva*

*   Fixed rename_table on SQLite tables with indexes defined #5942 *brandon@opensoul.org*

*   Added default timeout setting of 5 seconds to SQLite3 database.yml configurations *David Heinemeier Hansson*

*   Added generated attribute options to script/generate model, like the one found in scaffold_resource and resource [David Heinemeier Hansson]. Examples:

        ./script/generate model post title:string created_on:date body:text published:boolean

*   Added script/generate resource which works just like scaffold_resource, but creates empty placeholders instead of predefined *David Heinemeier Hansson*

*   script/runner can run files, pass on arguments, and be used as a shebang.  #6286 *Tuxie, dlpond*
        #!/usr/bin/env /path/to/my/app/script/runner
        # Example: just start using your models as if you are in script/console
        Product.find(:all).each { |product| product.check_inventory }

*   Look for rake tasks in plugin subdirs.  #6259 *obrie*

*   Added map.connect ':controller/:action/:id.:format' as a default route to config/routes.rb *David Heinemeier Hansson*

*   Updated prototype.js to 1.5.0_rc1 with latest fixes. *Rick Olson*

    - XPATH support
    - Make Form.getElements() return elements in the correct order
    - fix broken Form.serialize return

*   session_migration generator adds an index on updated_at.  #6207 *grg*

*   script/server creates the tmp/pids directory.  #6204 *jonathan*

*   Fix script/console --sandbox for internal transactions changes.  #5738 *Chris McGrath, charles.gerungan@gmail.com*

*   Remove the uncanny default of adding all app/models/*/ directories to the load path. This change will break application which expect the current behavior. As
    documented in initializer.rb, the workaround is:

    config.autoload_paths += Dir*RAILS_ROOT + '/app/models/*/'*

    References #6031. *Nicholas Seckar*

*   Update to script.aculo.us 1.6.3 *Thomas Fuchs*

*   Update to Prototype 1.5.0_rc1 *sam*

*   Formally Deprecate the old rake tasks. *Michael Koziarski*

*   Thoroughly test the FCGI dispatcher.  #5970 *Kevin Clark*

*   Remove Dir.chdir in the Webrick DispatchServlet#initialize method.  Fix bad path errors when trying to load config/routes.rb.  *Rick Olson*

*   Tighten rescue clauses.  #5985 *james@grayproductions.net*

*   Cleaning up tests. *Kevin Clark, Jeremy Kemper*

*   Add Dependencies.load_once_paths. *Nicholas Seckar*

*   Updated to script.aculo.us 1.6.2 *Thomas Fuchs*

*   Assign Routing.controller_paths; fix script/about and rails info controller. *Nicholas Seckar*

*   Don't warn dispatcher of Reloadable deprecations. *Nicholas Seckar*

*   Rearrange application resetting and preparation, fix bug with leaking subclasses hash in ActiveRecord::Base *Rick Olson*

    ActiveRecord::Base.reset_subclasses is called before Dependencies are cleared and classes removed.
    ActiveRecord::Base.instantiate_observers is called during a Dispatcher preparation callback.

*   Add missing mock directories from the autoload_paths configuration.  *Rick Olson*

*   Nested controller scaffolding also nests the generated layout. *iain d broadfoot*

*   Add "require 'dispatcher'" to webrick server in the continuing quest to squash webrick weirdness. *Nicholas Seckar*

*   Add autoload_paths support to Initializer. *Nicholas Seckar*

*   Fix Dispatcher.reset_application! so that AR subclasses are removed and Observers re-initialized *after* Reloadable classes are removed. Closes #5743.  *Rick Olson*

*   Clarify usage of script/plugin source. Closes #5344. *James Adam*

*   Add Dispatcher.to_prepare and config.to_prepare to provide a pre-request hook. *Nicholas Seckar*

*   Tweak the Rails load order so observers are loaded after plugins, and reloaded in development mode. Closed #5279.  *Rick Olson*

*   Added that you can change the web server port in config/lighttpd.conf from script/server --port/-p #5465 *mats@imediatec.co.uk*

*   script/performance/profiler compatibility with the new ruby-prof, including an option to choose the results printer.  #5679 *Shugo Maeda*

*   Fixed the failsafe response so it uses either the current recognized controller or ApplicationController.  *Rick Olson*

*   Make sure script/reaper only reaps dispatcher pids by default, and not the spawner's pid. *Jamis Buck*

*   Fix script/plugin about so it uses about.yml and not meta.yml.  *James Adam*

*   Dispatcher processes rescued actions with the same controller that processed the request. #4625 *sd@notso.net*

*   rails -d frontbase to create a new project with a frontbase database.yml. #4945 *mlaster@metavillage.com*

*   Ensure the logger is initialized. #5629 *mike@clarkware.com*

*   Added Mongrel-spawning capabilities to script/process/spawner. Mongrel will be the default choice if installed, otherwise FCGI is tried [David Heinemeier Hansson]. Examples:

        spawner               # starts instances on 8000, 8001, and 8002 using Mongrel if available
        spawner fcgi          # starts instances on 8000, 8001, and 8002 using FCGI
        spawner mongrel -i 5  # starts instances on 8000, 8001, 8002, 8003, and 8004 using Mongrel
        spawner -p 9100 -i 10 # starts 10 instances counting from 9100 to 9109 using Mongrel if available
        spawner -p 9100 -r 5  # starts 3 instances counting from 9100 to 9102 and attempts start them every 5 seconds

    Also note that script/process/reaper is Mongrel capable. So the combination of spawner and reaper is a built-in alternative to something like mongrel_cluster.

*   Update scaffolding functional tests to use :id => people(:first) instead of :id => 1. #5612 *evan@protest.net*

*   db:test:clone should remove existing tables before reloading the schema. #5607 *sveit@tradeharbor.com*

*   Fixed migration generation for class names like ACLController #5197 *brad@madriska.com*

*   Added show_source_list and show_call_stack to breakpoints to make it easier to get context #5476 [takiuchi@drecom.co.jp]. Examples:

        irb(#<TopController:0x40822a68>):002:0> show_source_list
        0001  class TopController < ApplicationController
        0002    def show
        0003->    breakpoint
        0004    end
        0005
        0006    def index
        0007    end
        0008
        => "/path/to/rails/root/app/controllers/top_controller.rb"

        irb(#<TopController:0x40822a68>):004:0> show_call_stack 3
        vendor/rails/railties/lib/breakpoint.rb:536:in `breakpoint'
        vendor/rails/railties/lib/breakpoint.rb:536:in `breakpoint'
        app/controllers/top_controller.rb:3:in `show'
        => "/path/to/rails/root/app/controllers/top_controller.rb:3"

*   Generate scaffold layout in subdirectory appropriate to its module nesting. #5511 *nils@alumni.rice.edu*

*   Mongrel: script/server tails the rails log like it does with lighttpd. Prefer mongrel over lighttpd. #5541 *mike@clarkware.com*

*   Don't assume Active Record is available. #5497 *bob@sporkmonger.com*

*   Mongrel: script/server works on Win32. #5499 *jeremydurham@gmail.com*

*   Remove opts.on { |options[:option_name] } style hash assignment. Closes #4440. *Nick Sieger*

*   Mongrel support for script/server.  #5475 *jeremydurham@gmail.com*

*   Fix script/plugin so it doesn't barf on invalid URLs *Rick Olson*

*   Fix plugin install bug at dir with space. (closes #5359) *Yoshimasa NIWA*

*   Fix bug with 'script/plugin install' so it reports unknown plugin names correctly.  *Rick Olson*

*   Added uninstall.rb hook to plugin handling, such that plugins have a way of removing assets and other artifacts on removal #5003 *takiuchi@drecom.co.jp*

*   Create temporary dirs relative to RAILS_ROOT when running script/server #5014 *elliot@townx.org*

*   Minor tweak to dispatcher to use recognize instead of recognize!, as per the new routes. *Jamis Buck*

*   Make "script/plugin install" work with svn+ssh URLs. *Sam Stephenson*

*   Added lib/ to the directories that will get application docs generated *David Heinemeier Hansson*

*   Add observer generator. Closes #5167. *François Beausoleil*

*   Session migration generator obeys pluralize_table_names. #5145 *James Adam*

*   rake test:recent understands subdirectories. #2925 *jerrett@bravenet.com*

*   The app generator detects the XAMPP package's MySQL socket location. #3832 *elliot@townx.org*

*   The app generator sets a session key in application.rb so apps running on the same host may distinguish their cookies. #2967 *rcoder, rails-bug@owl.me.uk*

*   Distinguish the spawners for different processes *David Heinemeier Hansson*

*   Added -n/--process to script/process/spawner name the process pid (default is dispatch) *David Heinemeier Hansson*

*   Namespaced OrderedHash so the Rails implementation does not clash with any others. (fixes #4911) *Julian Tarkhanov*

*   Replace Ruby's deprecated append_features in favor of included. *Marcel Molina Jr.*

*   Added script/process/inspector to do simple process status information on Rails dispatchers keeping pid files in tmp/pids *David Heinemeier Hansson*

*   Added pid file usage to script/process/spawner and script/process/reaper along with a directive in default config/lighttpd.conf file to record the pid. They will all save their pid file in tmp/pids *David Heinemeier Hansson*


## 1.2.3 (March 12th, 2007) ##

*   Ruby 1.8.6 compatibility

*   Windows: include MinGW in RUBY_PLATFORM check.  #2982 *okkez000@gmail.com, Kaspar Schiess*

*   Stop swallowing errors during rake test *Michael Koziarski*


## 1.2.2 (February 5th, 2007) ##

*   Fix gem deprecation warnings, which also means depending on RubyGems 0.9.0+ *Chad Fowler*

*   Require the dispatcher for Rails::Configuration#to_prepare.  *Rick Olson*


## 1.2.1 (January 16th, 2007) ##

*   Updated to Active Record 1.15.1, Action Pack 1.13.1, Action Mailer 1.3.1, Action Web Service 1.2.1


## 1.2.0 (January 16th, 2007) ##

*   Update to Prototype 1.5.0. *Sam Stephenson*

*   Generator: use destination path for diff tempfiles.  #7015 *alfeld*

*   Fixed that webrick would strip leading newlines and hang connection #4156 *psross*

*   Ensure plugins are in the Dependencies.load_once_paths collection by default.  *Rick Olson*
    If you really want your plugins to reload, add this to the very top of init.rb:

        Dependencies.load_once_paths.delete(lib_path)

*   Fix scaffold_resource generator so it respects the --pretend argument when creating the routes file.  Closes #6852 *fearoffish*

*   Fix Webrick Daemon dispatching bug regarding a bad current working directory.  Closes #4899 *Rick Olson*

*   Make config.plugins affect the load path and the dependencies system.  Allows you to control plugin loading order, and keep disabled plugins off the load path. *James Adam*

*   Don't generate a components directory in new Rails apps.  *Jeremy Kemper*

*   Fixed script/process/spawner to work properly with Mongrel including in -r (daemonize mode) *David Heinemeier Hansson*

*   Deprecated the name route "root" as it'll be used as a shortcut for map.connect '' in Rails 2.0 *David Heinemeier Hansson*

*   Fixed that script/server running against Mongrel should tail the proper log regardless of the environment *David Heinemeier Hansson*

*   Update initializer to load Rails::VERSION as soon as possible. Closes #6698. *Nicholas Seckar*

*   Added ActiveRecord::Base.clear_active_connections! in development mode so the database connection is not carried over from request to request. Some databases won't reread the schema if that doesn't happen (I'm looking at you SQLite), so you have to restart the server after each migration (= no fun) *David Heinemeier Hansson*

*   Made RAILS_GEM_VERSION work for beta gems too, so specifying 1.1.6 will give you 1.1.6.4520 if available *David Heinemeier Hansson*

*   Update to Prototype and script.aculo.us [5579]. *Sam Stephenson, Thomas Fuchs*

*   Made script/server work with -e and -d when using Mongrel *David Heinemeier Hansson*

*   Make sure that exceptions which are thrown outside of the user code try their best to be handeled in ApplicationController#rescue_action *Tobias Lütke*

*   Rails::VERSION::STRING should always be available without having to require 'rails/version'.  #6244 *fearoffish*

*   Add grep-based fallback to reaper, to work in pidless setups *Jamis Buck*

*   Only wrap request processing with our USR1 signal handler so FastCGI can trap it and raise an exception while waiting for connections. Idle processes exit immediately rather than waiting for another request; active processes gracefully exit when the request is finished.  *Jeremy Kemper*

*   Alter prior change to use require_dependency instead of require_or_load. Causes ApplicationController to be reloaded again. Closes #6587. *Nicholas Seckar*

*   Rake: use absolute paths to load lib and vendor tasks so they may be run outside of RAILS_ROOT.  #6584 *jchris*

*   scaffold_resource generator uses _path named routes and head instead of render :nothing => true.  #6545 *Josh Susser*

*   Generator can show diff on file collision to help you decide whether to skip or overwrite.  #6364 *jeffw, Jeremy Kemper*

*   Generated directories are recursively svn added, like mkdir -p.  #6416 *NeilW*

*   resource and scaffold_resource generators add a restful route to config/routes.rb  *Jeremy Kemper*

*   Revert environment changes for autoload_paths. *Michael Koziarski*

*   Clean up the output of rake stats,  de-emphasise components and apis, and remove the indents for tests *Michael Koziarski*

*   Added option to script/process/spawner of specifying the binding address #5133 *Dee Zsombor*

*   Update environment.rb comments to include config.autoload_paths. Closes #6478 *caio*

*   Update scaffold to use new form_tag block functionality.  Closes #6480. *Bob Silva*

*   Plugin generator: check for class collisions.  #4833 *vinbarnes@gmail.com*

*   Mailer generator: handle mailers in modules, set mime_version in unit test.  *Jeremy Kemper*

*   Set $KCODE to 'u' by default to enable the multibyte safe String#chars proxy. *Michael Koziarski*

*   Added config.plugins to control which plugins are loaded #6269 [Stefan Kaes]. By default, everything in vendor/plugins will be loaded, but if you specify config.plugins, only those will be loaded. Example:

        config.plugins = %w[ routing_navigator simply_helpful ]

*   Clean up html on included error pages. *Tim Lucas*

*   Fixed default 404.html and 500.htmls to remove extreme ugliness and include human language *David Heinemeier Hansson*

*   Update to latest Prototype and script.aculo.us trunk versions *Thomas Fuchs*

*   PostgreSQL: db:test:purge closes open database connections first.  #6236 *alex*

*   Fixed test:uncommitted on Windows (backslash issue) #4999 *paul@paulbutcher.com*

*   Fixed migration creation to work with namespaced models, so script/generate model Gallery::Image will use create_table :gallery_images #6327 *Bob Silva*

*   Fixed rename_table on SQLite tables with indexes defined #5942 *brandon@opensoul.org*

*   Added default timeout setting of 5 seconds to SQLite3 database.yml configurations *David Heinemeier Hansson*

*   Added generated attribute options to script/generate model, like the one found in scaffold_resource and resource [David Heinemeier Hansson]. Examples:

        ./script/generate model post title:string created_on:date body:text published:boolean

*   Added script/generate resource which works just like scaffold_resource, but creates empty placeholders instead of predefined *David Heinemeier Hansson*

*   script/runner can run files, pass on arguments, and be used as a shebang.  #6286 *Tuxie, dlpond*
        #!/usr/bin/env /path/to/my/app/script/runner
        # Example: just start using your models as if you are in script/console
        Product.find(:all).each { |product| product.check_inventory }

*   Look for rake tasks in plugin subdirs.  #6259 *obrie*

*   Added map.connect ':controller/:action/:id.:format' as a default route to config/routes.rb *David Heinemeier Hansson*

*   session_migration generator adds an index on updated_at.  #6207 *grg*

*   script/server creates the tmp/pids directory.  #6204 *jonathan*

*   Fix script/console --sandbox for internal transactions changes.  #5738 *Chris McGrath, charles.gerungan@gmail.com*

*   Remove the uncanny default of adding all app/models/*/ directories to the load path. This change will break application which expect the current behavior. As
    documented in initializer.rb, the workaround is:

    config.autoload_paths += Dir*RAILS_ROOT + '/app/models/*/'*

    References #6031. *Nicholas Seckar*

*   Update to script.aculo.us 1.6.3 *Thomas Fuchs*

*   Formally Deprecate the old rake tasks. *Michael Koziarski*

*   Thoroughly test the FCGI dispatcher.  #5970 *Kevin Clark*

*   Remove Dir.chdir in the Webrick DispatchServlet#initialize method.  Fix bad path errors when trying to load config/routes.rb.  *Rick Olson*

*   Tighten rescue clauses.  #5985 *james@grayproductions.net*

*   Cleaning up tests. *Kevin Clark, Jeremy Kemper*

*   Add Dependencies.load_once_paths. *Nicholas Seckar*

*   Assign Routing.controller_paths; fix script/about and rails info controller. *Nicholas Seckar*

*   Don't warn dispatcher of Reloadable deprecations. *Nicholas Seckar*

*   Rearrange application resetting and preparation, fix bug with leaking subclasses hash in ActiveRecord::Base *Rick Olson*

    ActiveRecord::Base.reset_subclasses is called before Dependencies are cleared and classes removed.
    ActiveRecord::Base.instantiate_observers is called during a Dispatcher preparation callback.

*   Add missing mock directories from the autoload_paths configuration.  *Rick Olson*

*   Nested controller scaffolding also nests the generated layout. *iain d broadfoot*

*   Add "require 'dispatcher'" to webrick server in the continuing quest to squash webrick weirdness. *Nicholas Seckar*

*   Add autoload_paths support to Initializer. *Nicholas Seckar*

*   Fix Dispatcher.reset_application! so that AR subclasses are removed and Observers re-initialized *after* Reloadable classes are removed. Closes #5743.  *Rick Olson*

*   Clarify usage of script/plugin source. Closes #5344. *James Adam*

*   Add Dispatcher.to_prepare and config.to_prepare to provide a pre-request hook. *Nicholas Seckar*

*   Tweak the Rails load order so observers are loaded after plugins, and reloaded in development mode. Closed #5279.  *Rick Olson*

*   Added that you can change the web server port in config/lighttpd.conf from script/server --port/-p #5465 *mats@imediatec.co.uk*

*   script/performance/profiler compatibility with the new ruby-prof, including an option to choose the results printer.  #5679 *Shugo Maeda*

*   Fixed the failsafe response so it uses either the current recognized controller or ApplicationController.  *Rick Olson*

*   Make sure script/reaper only reaps dispatcher pids by default, and not the spawner's pid. *Jamis Buck*

*   Fix script/plugin about so it uses about.yml and not meta.yml.  *James Adam*

*   Dispatcher processes rescued actions with the same controller that processed the request. #4625 *sd@notso.net*

*   rails -d frontbase to create a new project with a frontbase database.yml. #4945 *mlaster@metavillage.com*

*   Ensure the logger is initialized. #5629 *mike@clarkware.com*

*   Added Mongrel-spawning capabilities to script/process/spawner. Mongrel will be the default choice if installed, otherwise FCGI is tried [David Heinemeier Hansson]. Examples:

        spawner               # starts instances on 8000, 8001, and 8002 using Mongrel if available
        spawner fcgi          # starts instances on 8000, 8001, and 8002 using FCGI
        spawner mongrel -i 5  # starts instances on 8000, 8001, 8002, 8003, and 8004 using Mongrel
        spawner -p 9100 -i 10 # starts 10 instances counting from 9100 to 9109 using Mongrel if available
        spawner -p 9100 -r 5  # starts 3 instances counting from 9100 to 9102 and attempts start them every 5 seconds

    Also note that script/process/reaper is Mongrel capable. So the combination of spawner and reaper is a built-in alternative to something like mongrel_cluster.

*   Update scaffolding functional tests to use :id => people(:first) instead of :id => 1. #5612 *evan@protest.net*

*   db:test:clone should remove existing tables before reloading the schema. #5607 *sveit@tradeharbor.com*

*   Fixed migration generation for class names like ACLController #5197 *brad@madriska.com*

*   Added show_source_list and show_call_stack to breakpoints to make it easier to get context #5476 [takiuchi@drecom.co.jp]. Examples:

        irb(#<TopController:0x40822a68>):002:0> show_source_list
        0001  class TopController < ApplicationController
        0002    def show
        0003->    breakpoint
        0004    end
        0005
        0006    def index
        0007    end
        0008
        => "/path/to/rails/root/app/controllers/top_controller.rb"

        irb(#<TopController:0x40822a68>):004:0> show_call_stack 3
        vendor/rails/railties/lib/breakpoint.rb:536:in `breakpoint'
        vendor/rails/railties/lib/breakpoint.rb:536:in `breakpoint'
        app/controllers/top_controller.rb:3:in `show'
        => "/path/to/rails/root/app/controllers/top_controller.rb:3"

*   Generate scaffold layout in subdirectory appropriate to its module nesting. #5511 *nils@alumni.rice.edu*

*   Mongrel: script/server tails the rails log like it does with lighttpd. Prefer mongrel over lighttpd. #5541 *mike@clarkware.com*

*   Don't assume Active Record is available. #5497 *bob@sporkmonger.com*

*   Mongrel: script/server works on Win32. #5499 *jeremydurham@gmail.com*

*   Remove opts.on { |options[:option_name] } style hash assignment. Closes #4440. *Nick Sieger*

*   Mongrel support for script/server.  #5475 *jeremydurham@gmail.com*

*   Fix script/plugin so it doesn't barf on invalid URLs *Rick Olson*

*   Fix plugin install bug at dir with space. (closes #5359) *Yoshimasa NIWA*

*   Fix bug with 'script/plugin install' so it reports unknown plugin names correctly.  *Rick Olson*

*   Added uninstall.rb hook to plugin handling, such that plugins have a way of removing assets and other artifacts on removal #5003 *takiuchi@drecom.co.jp*

*   Create temporary dirs relative to RAILS_ROOT when running script/server #5014 *elliot@townx.org*

*   Minor tweak to dispatcher to use recognize instead of recognize!, as per the new routes. *Jamis Buck*

*   Make "script/plugin install" work with svn+ssh URLs. *Sam Stephenson*

*   Added lib/ to the directories that will get application docs generated *David Heinemeier Hansson*

*   Add observer generator. Closes #5167. *François Beausoleil*

*   Session migration generator obeys pluralize_table_names. #5145 *James Adam*

*   rake test:recent understands subdirectories. #2925 *jerrett@bravenet.com*

*   The app generator detects the XAMPP package's MySQL socket location. #3832 *elliot@townx.org*

*   The app generator sets a session key in application.rb so apps running on the same host may distinguish their cookies. #2967 *rcoder, rails-bug@owl.me.uk*

*   Distinguish the spawners for different processes *David Heinemeier Hansson*

*   Added -n/--process to script/process/spawner name the process pid (default is dispatch) *David Heinemeier Hansson*

*   Namespaced OrderedHash so the Rails implementation does not clash with any others. (fixes #4911) *Julian Tarkhanov*

*   Replace Ruby's deprecated append_features in favor of included. *Marcel Molina Jr.*

*   Added script/process/inspector to do simple process status information on Rails dispatchers keeping pid files in tmp/pids *David Heinemeier Hansson*

*   Added pid file usage to script/process/spawner and script/process/reaper along with a directive in default config/lighttpd.conf file to record the pid. They will all save their pid file in tmp/pids *David Heinemeier Hansson*


## 1.1.6 (August 10th, 2006) ##

*   Additional security patch


## 1.1.5 (August 8th, 2006) ##

*   Mention in docs that config.frameworks doesn't work when getting Rails via Gems.  #4857 *Alisdair McDiarmid*

*   Change the scaffolding layout to use yield rather than @content_for_layout. *Marcel Molina Jr.*

*   Includes critical security patch


## 1.1.4 (June 29th, 2006) ##

*   Remove use of opts.on { |options[:name] } style hash assignment. References #4440. *headius@headius.com*

*   Updated to Action Pack 1.12.3, ActionWebService 1.1.4, ActionMailer 1.2.3


## 1.1.3 (June 27th, 2006) ##

*   Updated to Active Record 1.14.3, Action Pack 1.12.2, ActionWebService 1.1.3, ActionMailer 1.2.2


## 1.1.2 (April 9th, 2006) ##

*   Mention in docs that config.frameworks doesn't work when getting Rails via Gems. Closes #4857. *Alisdair McDiarmid*

*   Change the scaffolding layout to use yield rather than @content_for_layout. *Marcel Molina Jr.*

*   Added rake rails:update:configs to update config/boot.rb from the latest (also included in rake rails:update) *David Heinemeier Hansson*

*   Fixed that boot.rb would set RAILS_GEM_VERSION twice, not respect an uncommented RAILS_GEM_VERSION line, and not use require_gem *David Heinemeier Hansson*


## 1.1.1 (April 6th, 2006) ##

*   Enhances plugin#discover allowing it to discover svn:// like URIs (closes #4565) *ruben.nine@gmail.com*

*   Update to Prototype 1.5.0_rc0 *Sam Stephenson*

*   Fixed that the -r/--ruby path option of the rails command was not being respected #4549 *ryan.raaum@gmail.com*

*   Added that Dispatcher exceptions should not be shown to the user unless a default log has not been configured. Instead show public/500.html *David Heinemeier Hansson*

*   Fixed that rake clone_structure_to_test should quit on pgsql if the dump is unsuccesful #4585 *augustz@augustz.com*

*   Fixed that rails --version should have the return code of 0 (success) #4560 *blair@orcaware.com*

*   Install alias so Rails::InfoController is accessible at /rails_info. Closes #4546. *Nicholas Seckar*

*   Fixed that spawner should daemonize if running in repeat mode *David Heinemeier Hansson*

*   Added TAG option for rake rails:freeze:edge, so you can say rake rails:freeze:edge TAG=rel_1-1-0 to lock to the 1.1.0 release *David Heinemeier Hansson*

*   Applied Prototype $() performance patches (#4465, #4477) and updated script.aculo.us *Sam Stephenson, Thomas Fuchs*

*   Use --simple-prompt instead of --prompt-mode simple for console compatibility with Windows/Ruby 1.8.2 #4532 *starr@starrnhorne.com*

*   Make Rails::VERSION implicitly loadable #4491. *Nicholas Seckar*

*   Fixed rake rails:freeze:gems #4518 *benji@silverinsanity.com*

*   Added -f/--freeze option to rails command for freezing the application to the Rails version it was generated with *David Heinemeier Hansson*

*   Added gem binding of apps generated through the rails command to the gems of they were generated with *Nicholas Seckar*

*   Added expiration settings for JavaScript, CSS, HTML, and images to default lighttpd.conf *David Heinemeier Hansson*

*   Added gzip compression for JavaScript, CSS, and HTML to default lighttpd.conf *David Heinemeier Hansson*

*   Avoid passing escapeHTML non-string in Rails' info controller *Nicholas Seckar*


## 1.1.0 (March 27th, 2006) ##

*   Allow db:fixtures:load to load a subset of the applications fixtures. *Chad Fowler*

    ex.

     rake db:fixtures:load FIXTURES=customers,plans

*   Update to Prototype 1.5.0_pre1 *Sam Stephenson*

*   Update to script.aculo.us 1.6 *Thomas Fuchs*

*   Add an integration_test generator *Jamis Buck*

*   Make all ActionView helpers available in the console from the helper method for debugging purposes. n.b.: Only an 80% solution. Some stuff won't work, most will. *Marcel Molina Jr.*

    ex.

        >> puts helper.options_for_select([%w(a 1), %w(b 2), %w(c 3)])
        <option value="1">a</option>
        <option value="2">b</option>
        <option value="3">c</option>
        => nil

*   Replaced old session rake tasks with db:sessions:create to generate a migration, and db:sessions:clear to remove sessions. *Rick Olson*

*   Reject Ruby 1.8.3 when loading Rails; extract version checking code. *Chad Fowler*

*   Remove explicit loading of RailsInfo and RailsInfoController. *Nicholas Seckar*

*   Move RailsInfo and RailsInfoController to Rails::Info and Rails::InfoController. *Nicholas Seckar*

*   Extend load path with Railties' builtin directory to make adding support code easy. *Nicholas Seckar*

*   Fix the rails_info controller by explicitly loading it, and marking it as not reloadable. *Nicholas Seckar*

*   Fixed rails:freeze:gems for Windows #3274 *paul@paulbutcher.com*

*   Added 'port open?' check to the spawner when running in repeat mode so we don't needlessly boot the dispatcher if the port is already in use anyway #4089 *guy.naor@famundo.com*

*   Add verification to generated scaffolds,  don't allow get for unsafe actions *Michael Koziarski*

*   Don't replace application.js in public/javascripts if it already exists *Cody Fauser*

*   Change test:uncommitted to delay execution of `svn status` by using internal Rake API's. *Nicholas Seckar*

*   Use require_library_or_gem to load rake in commands/server.rb.  Closes #4205.  *rob.rasmussen@gmail.com*

*   Use the Rake API instead of shelling out to create the tmp directory in commands/server.rb. *Chad Fowler*

*   Added a backtrace to the evil WSOD (White Screen of Death).  Closes #4073. TODO: Clearer exceptions *Rick Olson*

*   Added tracking of database and framework versions in script/about #4088 *charles.gerungan@gmail.com/Rick Olson*

*   Added public/javascripts/application.js as a sample since it'll automatically be included in javascript_include_tag :defaults *David Heinemeier Hansson*

*   Added socket cleanup for lighttpd, both before and after *David Heinemeier Hansson*

*   Added automatic creation of tmp/ when running script/server *David Heinemeier Hansson*

*   Added silence_stream that'll work on both STDERR or STDOUT or any other stream and deprecated silence_stderr in the process *David Heinemeier Hansson*

*   Added reload! method to script/console to reload all models and others that include Reloadable without quitting the console #4056 *esad@esse.at*

*   Added that rake rails:freeze:edge will now just export all the contents of the frameworks instead of just lib, so stuff like rails:update:scripts, rails:update:javascripts, and script/server on lighttpd still just works #4047 *David Heinemeier Hansson*

*   Added fix for upload problems with lighttpd from Safari/IE to config/lighttpd.conf #3999 *Thijs van der Vossen*

*   Added test:uncommitted to test changes since last checkin to Subversion #4035 *technomancy@gmail.com*

*   Help script/about print the correct svn revision when in a non-English locale.  #4026 *babie7a0@ybb.ne.jp*

*   Add 'app' accessor to script/console as an instance of Integration::Session *Jamis Buck*

*   Generator::Base#usage takes an optional message argument which defaults to Generator::Base#usage_message. *Jeremy Kemper*

*   Remove the extraneous AR::Base.threaded_connections setting from the webrick server. *Jeremy Kemper*

*   Add integration test support to app generation and testing *Jamis Buck*

*   Added namespaces to all tasks, so for example load_fixtures is now db:fixtures:load. All the old task names are still valid, they just point to the new namespaced names. "rake -T" will only show the namespaced ones, though *David Heinemeier Hansson*

*   CHANGED DEFAULT: ActiveRecord::Base.schema_format is now :ruby by default instead of :sql. This means that we'll assume you want to live in the world of db/schema.rb where the grass is green and the girls are pretty. If your schema contains un-dumpable elements, such as constraints or database-specific column types, you just got an invitation to either 1) patch the dumper to include foreign key support, 2) stop being db specific, or 3) just change the default in config/environment.rb to config.active_record.schema_format = :sql -- we even include an example for that on new Rails skeletons now. Brought to you by the federation of opinionated framework builders! *David Heinemeier Hansson*

*   Added -r/--repeat option to script/process/spawner that offers the same loop protection as the spinner did. This deprecates the script/process/spinner, so it's no longer included in the default Rails skeleton, but still available for backwards compatibility #3461 *ror@andreas-s.net*

*   Added collision option to template generation in generators #3329 [anna@wota.jp]. Examples:

        m.template "stuff.config" , "config/stuff.config" , :collision => :skip
        m.template "auto-stamping", "config/generator.log", :collision => :force

*   Added more information to script/plugin's doings to ease debugging #3755 *Rick Olson*

*   Changed the default configuration for lighttpd to use tmp/sockets instead of log/ for the FastCGI sockets *David Heinemeier Hansson*

*   Added a default configuration of the FileStore for fragment caching if tmp/cache is available, which makes action/fragment caching ready to use out of the box with no additional configuration *David Heinemeier Hansson*

*   Changed the default session configuration to place sessions in tmp/sessions, if that directory is available, instead of /tmp (this essentially means a goodbye to 9/10 White Screen of Death errors and should have web hosting firms around the world cheering) *David Heinemeier Hansson*

*   Added tmp/sessions, tmp/cache, and tmp/sockets as default directories in the Rails skeleton *David Heinemeier Hansson*

*   Added that script/generate model will now automatically create a migration file for the model created. This can be turned off by calling the generator with --skip-migration *David Heinemeier Hansson*

*   Added -d/--database option to the rails command, so you can do "rails --database=sqlite2 myapp" to start a new application preconfigured to use SQLite2 as the database. Removed the configuration examples from SQLite and PostgreSQL from the default MySQL configuration *David Heinemeier Hansson*

*   Allow script/server -c /path/to/lighttpd.conf *Jeremy Kemper*

*   Remove hardcoded path to reaper script in script/server *Jeremy Kemper*

*   Update script.aculo.us to V1.5.3 *Thomas Fuchs*

*   Added SIGTRAP signal handler to RailsFCGIHandler that'll force the process into a breakpoint after the next request. This breakpoint can then be caught with script/breakpointer and give you access to the Ruby image inside that process. Useful for debugging memory leaks among other things *David Heinemeier Hansson*

*   Changed default lighttpd.conf to use CWD from lighttpd 1.4.10 that allows the same configuration to be used for both detach and not. Also ensured that auto-repeaping of FCGIs only happens when lighttpd is not detached. *David Heinemeier Hansson*

*   Added Configuration#after_initialize for registering a block which gets called after the framework is fully initialized.  Useful for things like per-environment configuration of plugins. *Michael Koziarski*

*   Added check for RAILS_FRAMEWORK_ROOT constant that allows the Rails framework to be found in a different place than vendor/rails. Should be set in boot.rb. *David Heinemeier Hansson*

*   Fixed that static requests could unlock the mutex guarding dynamic requests in the WEBrick servlet #3433 *tom@craz8.com*

*   Fixed documentation tasks to work with Rake 0.7.0 #3563 *kazuhiko@fdiary.net*

*   Update to Prototype 1.5.0_pre0 *Sam Stephenson*

*   Sort the list of plugins so we load in a consistent order *Rick Olson*

*   Show usage when script/plugin is called without arguments *tom@craz8.com*

*   Corrected problems with plugin loader where plugins set 'name' incorrectly #3297 *anna@wota.jp*

*   Make migration generator only report on exact duplicate names, not partial dupliate names. #3442 *jeremy@planetargon.com Marcel Molina Jr.*

*   Fix typo in mailer generator USAGE. #3458 *chriztian.steinmeier@gmail.com*

*   Ignore version mismatch between pg_dump and the database server. #3457 *Simon Stapleton*

*   Reap FCGI processes after lighttpd exits. *Sam Stephenson*

*   Honor ActiveRecord::Base.pluralize_table_names when creating and destroying session store table. #3204. *rails@bencurtis.com, Marcel Molina Jr.*

## 1.0.0 (December 13th, 2005) ##

*   Update instructions on how to find and install generators. #3172. *Chad Fowler*

*   Generator looks in vendor/generators also.  *Chad Fowler*

*   Generator copies files in binary mode.  #3156 *minimudboy@gmail.com*

*   Add builtin/ to the gemspec. Closes #3047. *Nicholas Seckar, Sam Stephenson*

*   Add install.rb file to plugin generation which is loaded, if it exists, when you install a plugin. *Marcel Molina Jr.*

*   Run initialize_logger in script/lighttpd to ensure the log file exists before tailing it. *Sam Stephenson*

*   Make load_fixtures include csv fixtures. #3053. *me@mdaines.com*

*   Fix freeze_gems so that the latest rails version is dumped by default. *Nicholas Seckar*

*   script/plugin: handle root paths and plugin names which contain spaces.  #2995 *justin@aspect.net*

*   Model generator: correct relative path to test_helper in unit test.  *Jeremy Kemper*

*   Make the db_schema_dump task honor the SCHEMA environment variable if present the way db_schema_import does. #2931. *Blair Zajac*

*   Have the lighttpd server script report the actual ip to which the server is bound. #2903. *Adam*

*   Add plugin library directories to the load path after the lib directory so that libraries in the lib directory get precedence. #2910. *James Adam*

*   Make help for the console command more explicit about how to specify the desired environment in which to run the console. #2911. *anonymous*

*   PostgreSQL: the purge_test_database Rake task shouldn't explicitly specify the template0 template when creating a fresh test database.  #2964 *Dreamer3*

*   Introducing the session_migration generator.  Creates an add_session_table migration.  Allows generator to specify migrations directory.  #2958, #2960 *Rick Olson*

*   script/console uses RAILS_ENV environment variable if present.  #2932 [Blair Zajac <blair@orcaware.com>

*   Windows: eliminate the socket option in database.yml.  #2924 *Wayne Vucenic <waynev@gmail.com>*

*   Eliminate nil from newly generated logfiles.  #2927 *Blair Zajac <blair@orcaware.com>*

*   Rename Version constant to VERSION. #2802 *Marcel Molina Jr.*

*   Eliminate Subversion dependencies in scripts/plugin.  Correct install options.  Introduce --force option to reinstall a plugin.  Remove useless --long option for list.  Use --quiet to quiet the download output and --revision to update to a specific svn revision.  #2842 *Chad Fowler, Rick Olson*

*   SQLite: the clone_structure_to_test and purge_test_database Rake tasks should always use the test environment.  #2846 *Rick Olson*

*   Make sure that legacy db tasks also reference :database for SQLite #2830 *kazuhiko@fdiary.net*

*   Pass __FILE__ when evaluating plugins' init.rb.  #2817 *James Adam*

*   Better svn status matching for generators.  #2814 *François Beausoleil <francois.beausoleil@gmail.com>, Blair Zajac <blair@orcaware.com>*

*   Don't reload routes until plugins have been loaded so they have a chance to extend the routing capabilities *David Heinemeier Hansson*

*   Don't detach or fork for script/server tailing *Nicholas Seckar*

*   Changed all script/* to use #!/usr/bin/env ruby instead of hard-coded Ruby path. public/dispatcher.* still uses the hard-coded path  for compatibility with web servers that don't have Ruby in path *David Heinemeier Hansson*

*   Force RAILS_ENV to be "test" when running tests, so that ENV["RAILS_ENV"] = "production" in config/environment.rb doesn't wreck havok [David Heinemeier Hansson] #2660

*   Correct versioning in :freeze_gems Rake task.  #2778 *Jakob Skjerning, Jeremy Kemper*

*   Added an omnipresent RailsInfoController with a properties action that delivers an HTML rendering of Rails::Info (but only when local_request? is true). Added a new default index.html which fetches this with Ajax. *Sam Stephenson*


## 0.14.3 (RC4) (November 7th, 2005) ##

##  Add 'add_new_scripts' rake task for adding new rails scripts to script/ Jamis Buck ##

*   Remove bogus hyphen from script/process/reaper calls to 'ps'.  #2767 *anonymous*

*   Copy lighttpd.conf when it is first needed, instead of on app creation *Jamis Buck*

*   Use require_library_or_gem 'fcgi' in script/server *Sam Stephenson*

*   Added default lighttpd config in config/lighttpd.conf and added a default runner for lighttpd in script/server (works like script/server, but using lighttpd and FastCGI). It will use lighttpd if available, otherwise WEBrick. You can force either or using 'script/server lighttpd' or 'script/server webrick' *David Heinemeier Hansson*

*   New configuration option config.plugin_paths which may be a single path like the default 'vendor/plugins' or an array of paths: ['vendor/plugins', 'lib/plugins'].  *Jeremy Kemper*

*   Plugins are discovered in nested paths, so you can organize your plugins directory as you like.  *Jeremy Kemper*

*   Refactor load_plugin from load_plugins.  #2757 *alex.r.moon@gmail.com*

*   Make use of silence_stderr in script/lighttpd, script/plugin, and Rails::Info *Sam Stephenson*

*   Enable HTTP installation of plugins when svn isn't avaialable. Closes #2661. *Chad Fowler*

*   Added script/about to display formatted Rails::Info output *Sam Stephenson*

*   Added Rails::Info to catalog assorted information about a Rails application's environment *Sam Stephenson*

*   Tail the logfile when running script/server lighttpd in the foreground *Sam Stephenson*

*   Try to guess the port number from config/lighttpd.conf in script/server lighttpd *Sam Stephenson*

*   Don't reap spawn-fcgi.  #2727 *matthew@walker.wattle.id.au*

*   Reaper knows how to find processes even if the dispatch path is very long.  #2711 *matthew@walker.wattle.id.au*

*   Make fcgi handler respond to TERM signals with an explicit exit *Jamis Buck*

*   Added demonstration of fixture use to the test case generated by the model generator *David Heinemeier Hansson*

*   If specified, pass PostgreSQL client character encoding to createdb.  #2703 *Kazuhiko <kazuhiko@fdiary.net>*

*   Catch CGI multipart parse errors.  Wrap dispatcher internals in a failsafe response handler.  *Jeremy Kemper*

*   The freeze_gems Rake task accepts the VERSION environment variable to decide which version of Rails to pull into vendor/rails.  *Chad Fowler, Jeremy Kemper*

*   Removed script.aculo.us.js, builder.js and slider.js (preperation for move of scriptaculous extensions to plugins, core scriptaculous will remain in Railties) *Thomas Fuchs*

*   The freeze_edge Rake task does smarter svn detection and can export a specific revision by passing the REVISION environment variable.  For example: rake freeze_edge REVISION=1234.  #2663 *Rick Olson*

*   Comment database.yml and include PostgreSQL and SQLite examples.  *Jeremy Kemper*

*   Improve script/plugin on Windows.  #2646 *Chad Fowler*

*   The *_plugindoc Rake tasks look deeper into the plugins' lib directories.  #2652 *bellis@deepthought.org*

*   The PostgreSQL :db_structure_dump Rake task limits its dump to the schema search path in database.yml.  *Anatol Pomozov <anatol.pomozov@gmail.com>*

*   Add task to generate rdoc for all installed plugins. *Marcel Molina Jr.*

*   Update script.aculo.us to V1.5_rc4 *Thomas Fuchs*

*   Add default Mac + DarwinPorts MySQL socket locations to the app generator.  *Jeremy Kemper*

*   Migrations may be destroyed: script/destroy migration foo.  #2635 *Charles M. Gerungan <charles.gerungan@gmail.com>, Jamis Buck, Jeremy Kemper*

*   Added that plugins can carry generators and that generator stub files can be created along with new plugins using script/generate plugin <name> --with-generator *David Heinemeier Hansson*

*   Removed app/apis as a default empty dir since its automatically created when using script/generate web_service *David Heinemeier Hansson*

*   Added script/plugin to manage plugins (install, remove, list, etc) *Ryan Tomayko*

*   Added test_plugins task: Run the plugin tests in vendor/plugins/**/test (or specify with PLUGIN=name) *David Heinemeier Hansson*

*   Added plugin generator to create a stub structure for a new plugin in vendor/plugins (see "script/generate plugin" for help) *David Heinemeier Hansson*

*   Fixed scaffold generator when started with only 1 parameter #2609 *self@mattmower.com*

*   rake should run functional tests even if the unit tests have failures *Jim Weirich*

*   Back off cleanpath to be symlink friendly. Closes #2533 *Nicholas Seckar*

*   Load rake task files in alphabetical order so you can build dependencies and count on them #2554 *Blair Zajac*


## 0.14.2 (RC3) (October 26th, 2005) ##

*   Constants set in the development/test/production environment file are set in Object

*   Scaffold generator pays attention to the controller name.  #2562 *self@mattmower.com*

*   Include tasks from vendor/plugins/*/tasks in the Rakefile #2545 *Rick Olson*


## 0.14.1 (RC2) (October 19th, 2005) ##

*   Don't clean RAILS_ROOT on windows

*   Remove trailing '/' from RAILS_ROOT *Nicholas Seckar*

*   Upgraded to Active Record 1.12.1 and Action Pack 1.10.1


## 0.14.0 (RC1) (October 16th, 2005) ##

*   Moved generator folder from RAILS_ROOT/generators to RAILS_ROOT/lib/generators *Tobias Lütke*

*   Fix rake dev and related commands *Nicholas Seckar*

*   The rails command tries to deduce your MySQL socket by running `mysql_config
    --socket`.  If it fails, default to /path/to/your/mysql.sock

*   Made the rails command use the application name for database names in the tailored database.yml file. Example: "rails ~/projects/blog" will use "blog_development" instead of "rails_development". *Florian Weber*

*   Added Rails framework freezing tasks: freeze_gems (freeze to current gems), freeze_edge (freeze to Rails SVN trunk), unfreeze_rails (float with newest gems on system)

*   Added update_javascripts task which will fetch all the latest js files from your current rails install. Use after updating rails. *Tobias Lütke*

*   Added cleaning of RAILS_ROOT to useless elements such as '../non-dot-dot/'. Provides cleaner backtraces and error messages. *Nicholas Seckar*

*   Made the instantiated/transactional fixtures settings be controlled through Rails::Initializer. Transactional and non-instantiated fixtures are default from now on. *Florian Weber*

*   Support using different database adapters for development and test with ActiveRecord::Base.schema_format = :ruby *Sam Stephenson*

*   Make webrick work with session(:off)

*   Add --version, -v option to the Rails command. Closes #1840. *stancell*

*   Update Prototype to V1.4.0_pre11, script.aculo.us to V1.5_rc3 [2504] and fix the rails generator to include the new .js files *Thomas Fuchs*

*   Make the generator skip a file if it already exists and is identical to the new file.

*   Add experimental plugin support #2335

*   Made Rakefile aware of new .js files in script.aculo.us *Thomas Fuchs*

*   Make table_name and controller_name in generators honor AR::Base.pluralize_table_names. #1216 #2213 *kazuhiko@fdiary.net*

*   Clearly label functional and unit tests in rake stats output.  #2297 *lasse.koskela@gmail.com*

*   Make the migration generator only check files ending in *.rb when calculating the next file name #2317 *Chad Fowler*

*   Added prevention of duplicate migrations from the generator #2240 *François Beausoleil*

*   Add db_schema_dump and db_schema_import rake tasks to work with the new ActiveRecord::SchemaDumper (for dumping a schema to and reading a schema from a ruby file).

*   Reformed all the config/environments/* files to conform to the new Rails::Configuration approach. Fully backwards compatible.

*   Added create_sessions_table, drop_sessions_table, and purge_sessions_table as rake tasks for databases that supports migrations (MySQL, PostgreSQL, SQLite) to get a table for use with CGI::Session::ActiveRecordStore

*   Added dump of schema version to the db_structure_dump task for databases that support migrations #1835 *Rick Olson*

*   Fixed script/profiler for Ruby 1.8.2 #1863 *Rick Olson*

*   Fixed clone_structure_to_test task for SQLite #1864 *jon@burningbush.us*

*   Added -m/--mime-types option to the WEBrick server, so you can specify a Apache-style mime.types file to load #2059 *ask@develooper.com*

*   Added -c/--svn option to the generator that'll add new files and remove destroyed files using svn add/revert/remove as appropriate #2064 *Kevin Clark*

*   Added -c/--charset option to WEBrick server, so you can specify a default charset (which without changes is UTF-8) #2084 *wejn@box.cz*

*   Make the default stats task extendable by modifying the STATS_DIRECTORIES constant

*   Allow the selected environment to define RAILS_DEFAULT_LOGGER, and have Rails::Initializer use it if it exists.

*   Moved all the shared tasks from Rakefile into Rails, so that the Rakefile is empty and doesn't require updating.

*   Added Rails::Initializer and Rails::Configuration to abstract all of the common setup out of config/environment.rb (uses config/boot.rb to bootstrap the initializer and paths)

*   Fixed the scaffold generator to fail right away if the database isn't accessible instead of in mid-air #1169 *Chad Fowler*

*   Corrected project-local generator location in scripts.rb #2010 *Michael Schuerig*

*   Don't require the environment just to clear the logs #2093 *Scott Barron*

*   Make the default rakefile read *.rake files from config/tasks (for easy extension of the rakefile by e.g. generators)

*   Only load breakpoint in development mode and when BREAKPOINT_SERVER_PORT is defined.

*   Allow the --toggle-spin switch on process/reaper to be negated

*   Replace render_partial with render :partial in scaffold generator *Nicholas Seckar*

*   Added -w flag to ps in process/reaper #1934 *Scott Barron*

*   Allow ERb in the database.yml file (just like with fixtures), so you can pull out the database configuration in environment variables #1822 *Duane Johnson*

*   Added convenience controls for FCGI processes (especially when managed remotely): spinner, spawner, and reaper. They reside in script/process. More details can be had by calling them with -h/--help.

*   Added load_fixtures task to the Rakefile, which will load all the fixtures into the database for the current environment #1791 *Marcel Molina Jr.*

*   Added an empty robots.txt to public/, so that web servers asking for it won't trigger a dynamic call, like favicon.ico #1738 *Michael Schubert*

*   Dropped the 'immediate close-down' of FCGI processes since it didn't work consistently and produced bad responses when it didn't. So now a TERM ensures exit after the next request (just as if the process is handling a request when it receives the signal). This means that you'll have to 'nudge' all FCGI processes with a request in order to ensure that they have all reloaded. This can be done by something like ./script/process/repear --nudge 'http://www.myapp.com' --instances 10, which will load the myapp site 10 times (and thus hit all of the 10 FCGI processes once, enough to shut down).


## 0.13.1 (11 July, 2005) ##

*   Look for app-specific generators in RAILS_ROOT/generators rather than the clunky old RAILS_ROOT/script/generators.  Nobody really uses this feature except for the unit tests, so it's a negligible-impact change.  If you want to work with third-party generators, drop them in ~/.rails/generators or simply install gems.

*   Fixed that each request with the WEBrick adapter would open a new database connection #1685 *Sam Stephenson*

*   Added support for SQL Server in the database rake tasks #1652 [Ken Barker] Note: osql and scptxfr may need to be installed on your development environment. This involves getting the .exes and a .rll (scptxfr) from a production SQL Server (not developer level SQL Server). Add their location to your Environment PATH and you are all set.

*   Added a VERSION parameter to the migrate task that allows you to do "rake migrate VERSION=34" to migrate to the 34th version traveling up or down depending on the current version

*   Extend Ruby version check to include RUBY_RELEASE_DATE >= '2005-12-25', the final Ruby 1.8.2 release #1674 *court3nay*

*   Improved documentation for environment config files #1625 *court3nay*


## 0.13.0 (6 July, 2005) ##

*   Changed the default logging level in config/environment.rb to INFO for production (so SQL statements won't be logged)

*   Added migration generator: ./script/generate migration add_system_settings

*   Added "migrate" as rake task to execute all the pending migrations from db/migrate

*   Fixed that model generator would make fixtures plural, even if ActiveRecord::Base.pluralize_table_names was false #1185 *Marcel Molina Jr.*

*   Added a DOCTYPE of HTML transitional to the HTML files generated by Rails #1124 *Michael Koziarski*

*   SIGTERM also gracefully exits dispatch.fcgi.  Ignore SIGUSR1 on Windows.

*   Add the option to manually manage garbage collection in the FastCGI dispatcher.  Set the number of requests between GC runs in your public/dispatch.fcgi *Stefan Kaes*

*   Allow dynamic application reloading for dispatch.fcgi processes by sending a SIGHUP. If the process is currently handling a request, the request will be allowed to complete first. This allows production fcgi's to be reloaded without having to restart them.

*   RailsFCGIHandler (dispatch.fcgi) no longer tries to explicitly flush $stdout (CgiProcess#out always calls flush)

*   Fixed rakefile actions against PostgreSQL when the password is all numeric #1462 *Michael Schubert*

*   ActionMailer::Base subclasses are reloaded with the other rails components #1262

*   Made the WEBrick adapter not use a mutex around action performance if ActionController::Base.allow_concurrency is true (default is false)

*   Fixed that mailer generator generated fixtures/plural while units expected fixtures/singular #1457 *Scott Barron*

*   Added a 'whiny nil' that's aim to ensure that when users pass nil to methods where that isn't appropriate, instead of NoMethodError? and the name of some method used by the framework users will see a message explaining what type of object was expected. Only active in test and development environments by default #1209 *Michael Koziarski*

*   Fixed the test_helper.rb to be safe for requiring controllers from multiple spots, like app/controllers/article_controller.rb and app/controllers/admin/article_controller.rb, without reloading the environment twice #1390 *Nicholas Seckar*

*   Fixed Webrick to escape + characters in URL's the same way that lighttpd and apache do #1397 *Nicholas Seckar*

*   Added -e/--environment option to script/runner #1408 *François Beausoleil*

*   Modernize the scaffold generator to use the simplified render and test methods and to change style from @params["id"] to params[:id].  #1367

*   Added graceful exit from pressing CTRL-C during the run of the rails command #1150 *Caleb Tennis*

*   Allow graceful exits for dispatch.fcgi processes by sending a SIGUSR1. If the process is currently handling a request, the request will be allowed to complete and then will terminate itself. If a request is not being handled, the process is terminated immediately (via #exit). This basically works like restart graceful on Apache. *Jamis Buck*

*   Made dispatch.fcgi more robust by catching fluke errors and retrying unless its a permanent condition. *Jamis Buck*

*   Added console --profile for profiling an IRB session #1154 *Jeremy Kemper*

*   Changed console_sandbox into console --sandbox #1154 *Jeremy Kemper*


## 0.12.1 (20th April, 2005) ##

*   Upgraded to Active Record 1.10.1, Action Pack 1.8.1, Action Mailer 0.9.1, Action Web Service 0.7.1


## 0.12.0 (19th April, 2005) ##

*   Fixed that purge_test_database would use database settings from the development environment when recreating the test database #1122 *rails@cogentdude.com*

*   Added script/benchmarker to easily benchmark one or more statement a number of times from within the environment. Examples:

        # runs the one statement 10 times
        script/benchmarker 10 'Person.expensive_method(10)'

        # pits the two statements against each other with 50 runs each
        script/benchmarker 50 'Person.expensive_method(10)' 'Person.cheap_method(10)'

*   Added script/profiler to easily profile a single statement from within the environment. Examples:

        script/profiler 'Person.expensive_method(10)'
        script/profiler 'Person.expensive_method(10)' 10 # runs the statement 10 times

*   Added Rake target clear_logs that'll truncate all the *.log files in log/ to zero #1079 *Lucas Carlson*

*   Added lazy typing for generate, such that ./script/generate cn == ./script/generate controller and the likes #1051 *k@v2studio.com*

*   Fixed that ownership is brought over in pg_dump during tests for PostgreSQL #1060 *pburleson*

*   Upgraded to Active Record 1.10.0, Action Pack 1.8.0, Action Mailer 0.9.0, Action Web Service 0.7.0, Active Support 1.0.4


## 0.11.1 (27th March, 2005) ##

*   Fixed the dispatch.fcgi use of a logger

*   Upgraded to Active Record 1.9.1, Action Pack 1.7.0, Action Mailer 0.8.1, Action Web Service 0.6.2, Active Support 1.0.3


## 0.11.0 (22th March, 2005) ##

*   Removed SCRIPT_NAME from the WEBrick environment to prevent conflicts with PATH_INFO #896 *Nicholas Seckar*

*   Removed ?$1 from the dispatch.f/cgi redirect line to get rid of 'complete/path/from/request.html' => nil being in the @params now that the ENV["REQUEST_URI"] is used to determine the path #895 *dblack/Nicholas Seckar*

*   Added additional error handling to the FastCGI dispatcher to catch even errors taking down the entire process

*   Improved the generated scaffold code a lot to take advantage of recent Rails developments #882 *Tobias Lütke*

*   Combined the script/environment.rb used for gems and regular files version. If vendor/rails/* has all the frameworks, then files version is used, otherwise gems #878 *Nicholas Seckar*

*   Changed .htaccess to allow dispatch.* to be called from a sub-directory as part of the push with Action Pack to make Rails work on non-vhost setups #826 *Nicholas Seckar/Tobias Lütke*

*   Added script/runner which can be used to run code inside the environment by eval'ing the first parameter. Examples:

        ./script/runner 'ReminderService.deliver'
        ./script/runner 'Mailer.receive(STDIN.read)'

    This makes it easier to do CRON and postfix scripts without actually making a script just to trigger 1 line of code.

*   Fixed webrick_server cookie handling to allow multiple cookes to be set at once #800, #813 *dave@cherryville.org*

*   Fixed the Rakefile's interaction with postgresql to:

        1. Use PGPASSWORD and PGHOST in the environment to fix prompting for
           passwords when connecting to a remote db and local socket connections.
        2. Add a '-x' flag to pg_dump which stops it dumping privileges #807 [rasputnik]
        3. Quote the user name and use template0 when dumping so the functions doesn't get dumped too #855 [pburleson]
        4. Use the port if available #875 [madrobby]

*   Upgraded to Active Record 1.9.0, Action Pack 1.6.0, Action Mailer 0.8.0, Action Web Service 0.6.1, Active Support 1.0.2


## 0.10.1 (7th March, 2005) ##

*   Fixed rake stats to ignore editor backup files like model.rb~ #791 *Sebastian Kanthak*

*   Added exception shallowing if the DRb server can't be started (not worth making a fuss about to distract new users) #779 *Tobias Lütke*

*   Added an empty favicon.ico file to the public directory of new applications (so the logs are not spammed by its absence)

*   Fixed that scaffold generator new template should use local variable instead of instance variable #778 *Dan Peterson*

*   Allow unit tests to run on a remote server for PostgreSQL #781 *adamm@galacticasoftware.com*

*   Added web_service generator (run ./script/generate web_service for help) #776 *Leon Bredt*

*   Added app/apis and components to code statistics report #729 *Scott Barron*

*   Fixed WEBrick server to use ABSOLUTE_RAILS_ROOT instead of working_directory #687 *Nicholas Seckar*

*   Fixed rails_generator to be usable without RubyGems #686 *Cristi BALAN*

*   Fixed -h/--help for generate and destroy generators #331

*   Added begin/rescue around the FCGI dispatcher so no uncaught exceptions can bubble up to kill the process (logs to log/fastcgi.crash.log)

*   Fixed that association#count would produce invalid sql when called sequentialy #659 *kanis@comcard.de*

*   Fixed test/mocks/testing to the correct test/mocks/test #740

*   Added early failure if the Ruby version isn't 1.8.2 or above #735

*   Removed the obsolete -i/--index option from the WEBrick servlet #743

*   Upgraded to Active Record 1.8.0, Action Pack 1.5.1, Action Mailer 0.7.1, Action Web Service 0.6.0, Active Support 1.0.1


## 0.10.0 (24th February, 2005) ##

*   Changed default IP binding for WEBrick from 127.0.0.1 to 0.0.0.0 so that the server is accessible both locally and remotely #696 *Marcel Molina Jr.*

*   Fixed that script/server -d was broken so daemon mode couldn't be used #687 *Nicholas Seckar*

*   Upgraded to breakpoint 92 which fixes:

        * overload IRB.parse_opts(), fixes #443
          => breakpoints in tests work even when running them via rake
        * untaint handlers, might fix an issue discussed on the Rails ML
        * added verbose mode to breakpoint_client
        * less noise caused by breakpoint_client by default
        * ignored TerminateLineInput exception in signal handler
          => quiet exit on Ctrl-C

*   Added support for independent components residing in /components. Example:

        Controller: components/list/items_controller.rb
        (holds a List::ItemsController class with uses_component_template_root called)

        Model     : components/list/item.rb
        (namespace is still shared, so an Item model in app/models will take precedence)

        Views     : components/list/items/show.rhtml


*   Added --sandbox option to script/console that'll roll back all changes made to the database when you quit #672 *Jeremy Kemper*

*   Added 'recent' as a rake target that'll run tests for files that changed in the last 10 minutes #612 *Jeremy Kemper*

*   Changed script/console to default to development environment and drop --no-inspect #650 *Jeremy Kemper*

*   Added that the 'fixture :posts' syntax can be used for has_and_belongs_to_many fixtures where a model doesn't exist #572 *Jeremy Kemper*

*   Added that running test_units and test_functional now performs the clone_structure_to_test as well #566 *rasputnik*

*   Added new generator framework that informs about its doings on generation and enables updating and destruction of generated artifacts. See the new script/destroy and script/update for more details #487 *Jeremy Kemper*

*   Added Action Web Service as a new add-on framework for Action Pack *Leon Bredt*

*   Added Active Support as an independent utility and standard library extension bundle

*   Upgraded to Active Record 1.7.0, Action Pack 1.5.0, Action Mailer 0.7.0


## 0.9.5 (January 25th, 2005) ##

*   Fixed dependency reloading by switching to a remove_const approach where all Active Records, Active Record Observers, and Action Controllers are reloading by undefining their classes. This enables you to remove methods in all three types and see the change reflected immediately and it fixes #539. This also means that only those three types of classes will benefit from the const_missing and reloading approach. If you want other classes (like some in lib/) to reload, you must use require_dependency to do it.

*   Added Florian Gross' latest version of Breakpointer and friends that fixes a variaty of bugs #441 *Florian Gross*

*   Fixed skeleton Rakefile to work with sqlite3 out of the box #521 *rasputnik*

*   Fixed that script/breakpointer didn't get the Ruby path rewritten as the other scripts #523 *brandt@kurowski.net*

*   Fixed handling of syntax errors in models that had already been succesfully required once in the current interpreter

*   Fixed that models that weren't referenced in associations weren't being reloaded in the development mode by reinstating the reload

*   Fixed that generate scaffold would produce bad functional tests

*   Fixed that FCGI can also display SyntaxErrors

*   Upgraded to Active Record 1.6.0, Action Pack 1.4.0


## 0.9.4.1 (January 18th, 2005) ##

*   Added 5-second timeout to WordNet alternatives on creating reserved-word models #501 *Marcel Molina Jr.*

*   Fixed binding of caller #496 *Alexey*

*   Upgraded to Active Record 1.5.1, Action Pack 1.3.1, Action Mailer 0.6.1


## 0.9.4 (January 17th, 2005) ##

*   Added that ApplicationController will catch a ControllerNotFound exception if someone attempts to access a url pointing to an unexisting controller *Tobias Lütke*

*   Flipped code-to-test ratio around to be more readable #468 *Scott Baron*

*   Fixed log file permissions to be 666 instead of 777 (so they're not executable) #471 *Lucas Carlson*

*   Fixed that auto reloading would some times not work or would reload the models twice #475 *Tobias Lütke*

*   Added rewrite rules to deal with caching to public/.htaccess

*   Added the option to specify a controller name to "generate scaffold" and made the default controller name the plural form of the model.

*   Added that rake clone_structure_to_test, db_structure_dump, and purge_test_database tasks now pick up the source database to use from
    RAILS_ENV instead of just forcing development #424 *Tobias Lütke*

*   Fixed script/console to work with Windows (that requires the use of irb.bat) #418 *Chris McGrath*

*   Fixed WEBrick servlet slowdown over time by restricting the load path reloading to mod_ruby

*   Removed Fancy Indexing as a default option on the WEBrick servlet as it made it harder to use various caching schemes

*   Upgraded to Active Record 1.5, Action Pack 1.3, Action Mailer 0.6


## 0.9.3 (January 4th, 2005) ##

*   Added support for SQLite in the auto-dumping/importing of schemas for development -> test #416

*   Added automated rewriting of the shebang lines on installs through the gem rails command #379 *Manfred Stienstra*

*   Added ActionMailer::Base.deliver_method = :test to the test environment so that mail objects are available in ActionMailer::Base.deliveries
    for functional testing.

*   Added protection for creating a model through the generators with a name of an existing class, like Thread or Date.
    It'll even offer you a synonym using wordnet.princeton.edu as a look-up. No, I'm not kidding :) *Florian Gross*

*   Fixed dependency management to happen in a unified fashion for Active Record and Action Pack using the new Dependencies module. This means that
    the environment options needs to change from:

        Before in development.rb:
          ActionController::Base.reload_dependencies = true  
          ActiveRecord::Base.reload_associations     = true

        Now in development.rb:
          Dependencies.mechanism = :load

        Before in production.rb and test.rb:
          ActionController::Base.reload_dependencies = false
          ActiveRecord::Base.reload_associations     = false

        Now in production.rb and test.rb:
          Dependencies.mechanism = :require

*   Fixed problems with dependency caching and controller hierarchies on Ruby 1.8.2 in development mode #351

*   Fixed that generated action_mailers doesnt need to require the action_mailer since thats already done in the environment #382 *Lucas Carlson*

*   Upgraded to Action Pack 1.2.0 and Active Record 1.4.0


## 0.9.2 ##

*   Fixed CTRL-C exists from the Breakpointer to be a clean affair without error dumping *Kent Sibilev*

*   Fixed "rake stats" to work with sub-directories in models and controllers and to report the code to test ration *Scott Baron*

*   Added that Active Record associations are now reloaded instead of cleared to work with the new const_missing hook in Active Record.

*   Added graceful handling of an inaccessible log file by redirecting output to STDERR with a warning #330 *rainmkr*

*   Added support for a -h/--help parameter in the generator #331 *Ulysses*

*   Fixed that File.expand_path in config/environment.rb would fail when dealing with symlinked public directories *mjobin*

*   Upgraded to Action Pack 1.1.0 and Active Record 1.3.0


## 0.9.1 ##

*   Upgraded to Action Pack 1.0.1 for important bug fix

*   Updated gem dependencies


## 0.9.0 ##

*   Renamed public/dispatch.servlet to script/server -- it wasn't really dispatching anyway as its delegating calls to public/dispatch.rb

*   Renamed AbstractApplicationController and abstract_application.rb to ApplicationController and application.rb, so that it will be possible
    for the framework to automatically pick up on app/views/layouts/application.rhtml and app/helpers/application.rb

*   Added script/console that makes it even easier to start an IRB session for interacting with the domain model. Run with no-args to
    see help.

*   Added breakpoint support through the script/breakpointer client. This means that you can break out of execution at any point in
    the code, investigate and change the model, AND then resume execution! Example:

        class WeblogController < ActionController::Base
          def index
            @posts = Post.find_all
            breakpoint "Breaking out from the list"
          end
        end

    So the controller will accept the action, run the first line, then present you with a IRB prompt in the breakpointer window.
    Here you can do things like:

    Executing breakpoint "Breaking out from the list" at .../webrick_server.rb:16 in 'breakpoint'

        >> @posts.inspect
        => "[#<Post:0x14a6be8 @attributes={\"title\"=>nil, \"body\"=>nil, \"id\"=>\"1\"}>,
             #<Post:0x14a6620 @attributes={\"title\"=>\"Rails you know!\", \"body\"=>\"Only ten..\", \"id\"=>\"2\"}>]"
        >> @posts.first.title = "hello from a breakpoint"
        => "hello from a breakpoint"

    ...and even better is that you can examine how your runtime objects actually work:

        >> f = @posts.first
        => #<Post:0x13630c4 @attributes={"title"=>nil, "body"=>nil, "id"=>"1"}>
        >> f.
        Display all 152 possibilities? (y or n)

    Finally, when you're ready to resume execution, you press CTRL-D

*   Changed environments to be configurable through an environment variable. By default, the environment is "development", but you
    can change that and set your own by configuring the Apache vhost with a string like (mod_env must be available on the server):

        SetEnv RAILS_ENV production

    ...if you're using WEBrick, you can pick the environment to use with the command-line parameters -e/--environment, like this:

        ruby public/dispatcher.servlet -e production

*   Added a new default environment called "development", which leaves the production environment to be tuned exclusively for that.

*   Added a start_server in the root of the Rails application to make it even easier to get started

*   Fixed public/.htaccess to use RewriteBase and share the same rewrite rules for all the dispatch methods

*   Fixed webrick_server to handle requests in a serialized manner (the Rails reloading infrastructure is not thread-safe)

*   Added support for controllers in directories. So you can have:

        app/controllers/account_controller.rb        # URL: /account/
        app/controllers/admin/account_controller.rb  # URL: /admin/account/

    NOTE: You need to update your public/.htaccess with the new rules to pick it up

*   Added reloading for associations and dependencies under cached environments like FastCGI and mod_ruby. This makes it possible to use
    those environments for development. This is turned on by default, but can be turned off with
    ActiveRecord::Base.reload_associations = false and ActionController::Base.reload_dependencies = false in production environments.

*   Added support for sub-directories in app/models. So now you can have something like Basecamp with:

        app/models/accounting
        app/models/project
        app/models/participants
        app/models/settings

    It's poor man's namespacing, but only for file-system organization. You still require files just like before.
    Nothing changes inside the files themselves.


*   Fixed a few references in the tests generated by new_mailer *Jeremy Kemper*

*   Added support for mocks in testing with test/mocks

*   Cleaned up the environments a bit and added global constant RAILS_ROOT


## 0.8.5 (9) ##

*   Made dev-util available to all tests, so you can insert breakpoints in any test case to get an IRB prompt at that point [Jeremy Kemper]:

        def test_complex_stuff
          @david.projects << @new_project
          breakpoint "Let's have a closer look at @david"
        end

    You need to install dev-utils yourself for this to work ("gem install dev-util").

*   Added shared generator behavior so future upgrades should be possible without manually copying over files *Jeremy Kemper*

*   Added the new helper style to both controller and helper templates *Jeremy Kemper*

*   Added new_crud generator for creating a model and controller at the same time with explicit scaffolding *Jeremy Kemper*

*   Added configuration of Test::Unit::TestCase.fixture_path to test_helper to concide with the new AR fixtures style

*   Fixed that new_model was generating singular table/fixture names

*   Upgraded to Action Mailer 0.4.0

*   Upgraded to Action Pack 0.9.5

*   Upgraded to Active Record 1.1.0


## 0.8.0 (15) ##

*   Removed custom_table_name option for new_model now that the Inflector is as powerful as it is

*   Changed the default rake action to just do testing and separate API generation and coding statistics into a "doc" task.

*   Fixed WEBrick dispatcher to handle missing slashes in the URLs gracefully *alexey*

*   Added user option for all postgresql tool calls in the rakefile *elvstone*

*   Fixed problem with running "ruby public/dispatch.servlet" instead of "cd public; ruby dispatch.servlet" *alexey*

*   Fixed WEBrick server so that it no longer hardcodes the ruby interpreter used to "ruby" but will get the one used based
    on the Ruby runtime configuration. *Marcel Molina Jr.*

*   Fixed Dispatcher so it'll route requests to magic_beans to MagicBeansController/magic_beans_controller.rb *Caio Chassot*

*   "new_controller MagicBeans" and "new_model SubscriptionPayments" will now both behave properly as they use the new Inflector.

*   Fixed problem with MySQL foreign key constraint checks in Rake :clone_production_structure_to_test target *Andreas Schwarz*

*   Changed WEBrick server to by default be auto-reloading, which is slower but makes source changes instant.
    Class compilation cache can be turned on with "-c" or "--cache-classes".

*   Added "-b/--binding" option to WEBrick dispatcher to bind the server to a specific IP address (default: 127.0.0.1) *Kevin Temp*

*   dispatch.fcgi now DOESN'T set FCGI_PURE_RUBY as it was slowing things down for now reason *Andreas Schwarz*

*   Added new_mailer generator to work with Action Mailer

*   Included new framework: Action Mailer 0.3

*   Upgraded to Action Pack 0.9.0

*   Upgraded to Active Record 1.0.0


## 0.7.0 ##

*   Added an optional second argument to the new_model script that allows the programmer to specify the table name,
    which will used to generate a custom table_name method in the model and will also be used in the creation of fixtures.
    *Kevin Radloff*

*   script/new_model now turns AccountHolder into account_holder instead of accountholder *Kevin Radloff*

*   Fixed the faulty handleing of static files with WEBrick *Andreas Schwarz*

*   Unified function_test_helper and unit_test_helper into test_helper

*   Fixed bug with the automated production => test database dropping on PostgreSQL *dhawkins*

*   create_fixtures in both the functional and unit test helper now turns off the log during fixture generation
    and can generate more than one fixture at a time. Which makes it possible for assignments like:

        @people, @projects, @project_access, @companies, @accounts =
          create_fixtures "people", "projects", "project_access", "companies", "accounts"

*   Upgraded to Action Pack 0.8.5 (locally-scoped variables, partials, advanced send_file)

*   Upgraded to Active Record 0.9.5 (better table_name guessing, cloning, find_all_in_collection)


## 0.6.5 ##

*   No longer specifies a template for rdoc, so it'll use whatever is default (you can change it in the rakefile)

*   The new_model generator will now use the same rules for plural wordings as Active Record
    (so Category will give categories, not categorys) *Kevin Radloff*

*   dispatch.fcgi now sets FCGI_PURE_RUBY to true to ensure that it's the Ruby version that's loaded *danp*

*   Made the GEM work with Windows

*   Fixed bug where mod_ruby would "forget" the load paths added when switching between controllers

*   PostgreSQL are now supported for the automated production => test database dropping *Kevin Radloff*

*   Errors thrown by the dispatcher are now properly handled in FCGI.

*   Upgraded to Action Pack 0.8.0 (lots and lots and lots of fixes)

*   Upgraded to Active Record 0.9.4 (a bunch of fixes)


## 0.6.0 ##

*   Added AbstractionApplicationController as a superclass for all controllers generated. This class can be used
    to carry filters and methods that are to be shared by all. It has an accompanying ApplicationHelper that all
    controllers will also automatically have available.

*   Added environments that can be included from any script to get the full Active Record and Action Controller
    context running. This can be used by maintenance scripts or to interact with the model through IRB. Example:

        require 'config/environments/production'

        for account in Account.find_all
          account.recalculate_interests
        end

    A short migration script for an account model that had it's interest calculation strategy changed.

*   Accessing the index of a controller with "/weblog" will now redirect to "/weblog/" (only on Apache, not WEBrick)

*   Simplified the default Apache config so even remote requests are served off CGI as a default.
    You'll now have to do something specific to activate mod_ruby and FCGI (like using the force urls).
    This should make it easier for new comers that start on an external server.

*   Added more of the necessary Apache options to .htaccess to make it easier to setup

*   Upgraded to Action Pack 0.7.9 (lots of fixes)

*   Upgraded to Active Record 0.9.3 (lots of fixes)


## 0.5.7 ##

*   Fixed bug in the WEBrick dispatcher that prevented it from getting parameters from the URL
    (through GET requests or otherwise)

*   Added lib in root as a place to store app specific libraries

*   Added lib and vendor to load_path, so anything store within can be loaded directly.
    Hence lib/redcloth.rb can be loaded with require "redcloth"

*   Upgraded to Action Pack 0.7.8 (lots of fixes)

*   Upgraded to Active Record 0.9.2 (minor upgrade)


## 0.5.6 ##

*   Upgraded to Action Pack 0.7.7 (multipart form fix)

*   Updated the generated template stubs to valid XHTML files

*   Ensure that controllers generated are capitalized, so "new_controller TodoLists"
    gives the same as "new_controller Todolists" and "new_controller todolists".


## 0.5.5 ##

*   Works on Windows out of the box! (Dropped symlinks)

*   Added webrick dispatcher: Try "ruby public/dispatch.servlet --help" *Florian Gross*

*   Report errors about initialization to browser (instead of attempting to use uninitialized logger)

*   Upgraded to Action Pack 0.7.6

*   Upgraded to Active Record 0.9.1

*   Added distinct 500.html instead of reusing 404.html

*   Added MIT license


## 0.5.0 ##

*   First public release<|MERGE_RESOLUTION|>--- conflicted
+++ resolved
@@ -1,15 +1,13 @@
 ## Rails 3.2.0 (unreleased) ##
 
-<<<<<<< HEAD
-*   Added displaying of mounted engine's routes with `rake routes ENGINES=true`. *Piotr Sarnacki*
-
-*   Allow to change the loading order of railties with `config.railties_order=`. *Piotr Sarnacki*
+*   Add displaying of mounted engine's routes with `rake routes ENGINES=true` *Piotr Sarnacki*
+
+*   Allow to change the loading order of railties with `config.railties_order=` *Piotr Sarnacki*
 
     Example:
         config.railties_order = [Blog::Engine, :main_app, :all]
-=======
+
 *   Add a serializer generator and add a hook for it in the scaffold generators *José Valim*
->>>>>>> 696d01f7
 
 *   Scaffold returns 204 No Content for API requests without content. This makes scaffold work with jQuery out of the box. *José Valim*
 
