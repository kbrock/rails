require 'digest/md5'
require 'securerandom'
require 'active_support/core_ext/string/strip'
require 'rails/version' unless defined?(Rails::VERSION)
require 'rbconfig'
require 'open-uri'
require 'uri'

module Rails
  module Generators
    class AppBase < Base # :nodoc:
      DATABASES = %w( mysql oracle postgresql sqlite3 frontbase ibm_db sqlserver )
      JDBC_DATABASES = %w( jdbcmysql jdbcsqlite3 jdbcpostgresql jdbc )
      DATABASES.concat(JDBC_DATABASES)

      attr_accessor :rails_template
      add_shebang_option!

      argument :app_path, type: :string

      def self.strict_args_position
        false
      end

      def self.add_shared_options_for(name)
        class_option :template,           type: :string, aliases: '-m',
                                          desc: "Path to some #{name} template (can be a filesystem path or URL)"

        class_option :skip_gemfile,       type: :boolean, default: false,
                                          desc: "Don't create a Gemfile"

        class_option :skip_bundle,        type: :boolean, aliases: '-B', default: false,
                                          desc: "Don't run bundle install"

        class_option :skip_git,           type: :boolean, aliases: '-G', default: false,
                                          desc: 'Skip .gitignore file'

        class_option :skip_keeps,         type: :boolean, default: false,
                                          desc: 'Skip source control .keep files'

        class_option :skip_active_record, type: :boolean, aliases: '-O', default: false,
                                          desc: 'Skip Active Record files'

        class_option :skip_action_view,   type: :boolean, aliases: '-V', default: false,
                                          desc: 'Skip Action View files'

        class_option :skip_sprockets,     type: :boolean, aliases: '-S', default: false,
                                          desc: 'Skip Sprockets files'

        class_option :skip_jbuilder,      type: :boolean, default: false,
                                          desc: "Don't include jbuilder in the Gemfile"

        class_option :database,           type: :string, aliases: '-d', default: 'sqlite3',
                                          desc: "Preconfigure for selected database (options: #{DATABASES.join('/')})"

        class_option :javascript,         type: :string, aliases: '-j', default: 'jquery',
                                          desc: 'Preconfigure for selected JavaScript library'

        class_option :skip_javascript,    type: :boolean, aliases: '-J', default: false,
                                          desc: 'Skip JavaScript files'

        class_option :dev,                type: :boolean, default: false,
                                          desc: "Setup the #{name} with Gemfile pointing to your Rails checkout"

        class_option :edge,               type: :boolean, default: false,
                                          desc: "Setup the #{name} with Gemfile pointing to Rails repository"

        class_option :skip_test_unit,     type: :boolean, aliases: '-T', default: false,
                                          desc: 'Skip Test::Unit files'

        class_option :rc,                 type: :string, default: false,
                                          desc: "Path to file containing extra configuration options for rails command"

        class_option :no_rc,              type: :boolean, default: false,
                                          desc: 'Skip loading of extra configuration options from .railsrc file'

        class_option :help,               type: :boolean, aliases: '-h', group: :rails,
                                          desc: 'Show this help message and quit'
      end

      def initialize(*args)
        @original_wd = Dir.pwd
        super
        convert_database_option_for_jruby
      end

    protected

      def builder
        @builder ||= begin
          builder_class = get_builder_class
          builder_class.send(:include, ActionMethods)
          builder_class.new(self)
        end
      end

      def build(meth, *args)
        builder.send(meth, *args) if builder.respond_to?(meth)
      end

      def create_root
        valid_const?

        empty_directory '.'
        FileUtils.cd(destination_root) unless options[:pretend]
      end

      def apply_rails_template
        apply rails_template if rails_template
      rescue Thor::Error, LoadError, Errno::ENOENT => e
        raise Error, "The template [#{rails_template}] could not be loaded. Error: #{e}"
      end

      def set_default_accessors!
        self.destination_root = File.expand_path(app_path, destination_root)
        self.rails_template = case options[:template]
          when /^https?:\/\//
            options[:template]
          when String
            File.expand_path(options[:template], Dir.pwd)
          else
            options[:template]
        end
      end

      def database_gemfile_entry
        return [] if options[:skip_active_record]
         GemfileEntry.version gem_for_database, nil,
                             "Use #{options[:database]} as the database for Active Record"
      end

      def include_all_railties?
        !options[:skip_active_record] && !options[:skip_action_view] && !options[:skip_test_unit] && !options[:skip_sprockets]
      end

      def comment_if(value)
        options[value] ? '# ' : ''
      end

      class GemfileEntry < Struct.new(:name, :comment, :version, :options, :commented_out)
        def initialize(name, comment, version, options = {}, commented_out = false)
          super
        end

        def self.github(name, github, comment = nil)
          new(name, comment, nil, github: github)
        end

        def self.version(name, version, comment = nil)
          new(name, comment, version)
        end

        def self.path(name, path, comment = nil)
          new(name, comment, nil, path: path)
        end

        def github; options[:github]; end
        def path; options[:path]; end
        def platforms; options[:platforms]; end

        def padding(max_width)
          ' ' * (max_width - name.length + 2)
        end
      end

      def rails_gemfile_entry
        if options.dev?
          [GemfileEntry.path('rails', Rails::Generators::RAILS_DEV_PATH),
           GemfileEntry.github('arel', 'rails/arel')]
        elsif options.edge?
          [GemfileEntry.path('rails', 'rails/rails'),
           GemfileEntry.path('arel', 'rails/arel')]
        else
          [GemfileEntry.version('rails',
                            Rails::VERSION::STRING,
                            "Bundle edge Rails instead: gem 'rails', github: 'rails/rails'")]
        end
      end

      def gem_for_database
        # %w( mysql oracle postgresql sqlite3 frontbase ibm_db sqlserver jdbcmysql jdbcsqlite3 jdbcpostgresql )
        case options[:database]
        when "oracle"         then "ruby-oci8"
        when "postgresql"     then "pg"
        when "frontbase"      then "ruby-frontbase"
        when "mysql"          then "mysql2"
        when "sqlserver"      then "activerecord-sqlserver-adapter"
        when "jdbcmysql"      then "activerecord-jdbcmysql-adapter"
        when "jdbcsqlite3"    then "activerecord-jdbcsqlite3-adapter"
        when "jdbcpostgresql" then "activerecord-jdbcpostgresql-adapter"
        when "jdbc"           then "activerecord-jdbc-adapter"
        else options[:database]
        end
      end

      def convert_database_option_for_jruby
        if defined?(JRUBY_VERSION)
          case options[:database]
          when "oracle"     then options[:database].replace "jdbc"
          when "postgresql" then options[:database].replace "jdbcpostgresql"
          when "mysql"      then options[:database].replace "jdbcmysql"
          when "sqlite3"    then options[:database].replace "jdbcsqlite3"
          end
        end
      end

      def assets_gemfile_entry
        return [] if options[:skip_sprockets]

        gems = []
        gemfile = if options.dev? || options.edge?
          gems << GemfileEntry.github('sprockets-rails', 'rails/sprockets-rails',
                                    'Use edge version of sprockets-rails')
          gems << GemfileEntry.github('sass-rails', 'rails/sass-rails',
                                    'Use SCSS for stylesheets')
        else
          gems << GemfileEntry.version('sass-rails',
                                     '~> 4.0.0.rc1',
                                     'Use SCSS for stylesheets')
        end

        gems << GemfileEntry.version('uglifier',
                                   '>= 1.3.0',
                                   'Use Uglifier as compressor for JavaScript assets')

<<<<<<< HEAD
        if options[:skip_javascript]
          gems << coffee_gemfile_entry
          gems << javascript_runtime_gemfile_entry
        end

        gems
      end

      def jbuilder_gemfile_entry
        return [] if options[:skip_jbuilder]
        comment = 'Build JSON APIs with ease. Read more: https://github.com/rails/jbuilder'
        GemfileEntry.version('jbuilder', '~> 1.2', comment)
      end

      def webconsole_gemfile_entry
        comment = 'Run `rails console` in the browser. Read more: https://github.com/rails/web-console'
        GemfileEntry.new('web-console', comment, nil, group: :development)
      end

      def sdoc_gemfile_entry
        comment = 'bundle exec rake doc:rails generates the API under doc/api.'
        GemfileEntry.new('web-console', comment, nil, { :group => :doc, :require => false })
=======
        gemfile.gsub(/^[ \t]+/, '')
>>>>>>> 494b6282
      end

      def coffee_gemfile_entry
        comment = 'Use CoffeeScript for .js.coffee assets and views'
        if options.dev? || options.edge?
          GemfileEntry.github 'coffee-rails', 'rails/coffee-rails', comment
        else
          GemfileEntry.version 'coffee-rails', '~> 4.0.0', comment
        end
      end

      def javascript_gemfile_entry
        if options[:skip_javascript]
          []
        else
          gems = [coffee_gemfile_entry, javascript_runtime_gemfile_entry]
          gems << GemfileEntry.version("#{options[:javascript]}-rails", nil,
                                 "Use #{options[:javascript]} as the JavaScript library")

          gems << GemfileEntry.version("turbolinks", nil,
            "Turbolinks makes following links in your web application faster. Read more: https://github.com/rails/turbolinks")
          gems
        end
      end

      def javascript_runtime_gemfile_entry
        comment = 'See https://github.com/sstephenson/execjs#readme for more supported runtimes'
        runtime = if defined?(JRUBY_VERSION)
          GemfileEntry.version 'therubyrhino', comment, nil
        else
          GemfileEntry.new 'therubyracer', comment, nil, { :platforms => :ruby }, true
        end
      end

      def bundle_command(command)
        say_status :run, "bundle #{command}"

        # We are going to shell out rather than invoking Bundler::CLI.new(command)
        # because `rails new` loads the Thor gem and on the other hand bundler uses
        # its own vendored Thor, which could be a different version. Running both
        # things in the same process is a recipe for a night with paracetamol.
        #
        # We use backticks and #print here instead of vanilla #system because it
        # is easier to silence stdout in the existing test suite this way. The
        # end-user gets the bundler commands called anyway, so no big deal.
        #
        # We unset temporary bundler variables to load proper bundler and Gemfile.
        #
        # Thanks to James Tucker for the Gem tricks involved in this call.
        _bundle_command = Gem.bin_path('bundler', 'bundle')

        require 'bundler'
        Bundler.with_clean_env do
          print `"#{Gem.ruby}" "#{_bundle_command}" #{command}`
        end
      end

      def run_bundle
        bundle_command('install') unless options[:skip_gemfile] || options[:skip_bundle] || options[:pretend]
      end

      def empty_directory_with_keep_file(destination, config = {})
        empty_directory(destination, config)
        keep_file(destination)
      end

      def keep_file(destination)
        create_file("#{destination}/.keep") unless options[:skip_keeps]
      end
    end
  end
end<|MERGE_RESOLUTION|>--- conflicted
+++ resolved
@@ -223,12 +223,6 @@
                                    '>= 1.3.0',
                                    'Use Uglifier as compressor for JavaScript assets')
 
-<<<<<<< HEAD
-        if options[:skip_javascript]
-          gems << coffee_gemfile_entry
-          gems << javascript_runtime_gemfile_entry
-        end
-
         gems
       end
 
@@ -246,9 +240,6 @@
       def sdoc_gemfile_entry
         comment = 'bundle exec rake doc:rails generates the API under doc/api.'
         GemfileEntry.new('web-console', comment, nil, { :group => :doc, :require => false })
-=======
-        gemfile.gsub(/^[ \t]+/, '')
->>>>>>> 494b6282
       end
 
       def coffee_gemfile_entry
