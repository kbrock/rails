<<<<<<< HEAD
*   Remove deprecated `ActionController::ParamsParser::ParseError`.
=======
*   Make `assert_recognizes` to traverse mounted engines

    *Yuichiro Kaneko*

*   Add extension synonyms `yml` and `yaml` for MIME type `application/x-yaml`.
>>>>>>> b50e88eb

    *Rafael Mendonça França*

*   Add `:allow_other_host` option to `redirect_back` method.
    When `allow_other_host` is set to `false`, the `redirect_back`
    will not allow a redirecting from a different host.
    `allow_other_host` is `true` by default.

    *Tim Masliuchenko*

*   Add headless chrome support to System Tests.

    *Yuji Yaginuma*

*   Add ability to enable Early Hints for HTTP/2

    If supported by the server, and enabled in Puma this allows H2 Early Hints to be used.

    The `javascript_include_tag` and the `stylesheet_link_tag` automatically add Early Hints if requested.

    *Eileen M. Uchitelle*, *Aaron Patterson*

*   Simplify cookies middleware with key rotation support

    Use the `rotate` method for both `MessageEncryptor` and
    `MessageVerifier` to add key rotation support for encrypted and
    signed cookies. This also helps simplify support for legacy cookie
    security.

    *Michael J Coyne*

*   Use Capybara registered `:puma` server config.

    The Capybara registered `:puma` server ensures the puma server is run in process so
    connection sharing and open request detection work correctly by default.

    *Thomas Walpole*

*   Cookies `:expires` option supports `ActiveSupport::Duration` object.

        cookies[:user_name] = { value: "assain", expires: 1.hour }
        cookies[:key] = { value: "a yummy cookie", expires: 6.months }

    Pull Request: #30121

    *Assain Jaleel*

*   Enforce signed/encrypted cookie expiry server side.

    Rails can thwart attacks by malicious clients that don't honor a cookie's expiry.

    It does so by stashing the expiry within the written cookie and relying on the
    signing/encrypting to vouch that it hasn't been tampered with. Then on a
    server-side read, the expiry is verified and any expired cookie is discarded.

    Pull Request: #30121

    *Assain Jaleel*

*   Make `take_failed_screenshot` work within engine.

    Fixes #30405.

    *Yuji Yaginuma*

*   Deprecate `ActionDispatch::TestResponse` response aliases

    `#success?`, `#missing?` & `#error?` are not supported by the actual
    `ActionDispatch::Response` object and can produce false-positives. Instead,
    use the response helpers provided by `Rack::Response`.

    *Trevor Wistaff*

*   Protect from forgery by default

    Rather than protecting from forgery in the generated `ApplicationController`,
    add it to `ActionController::Base` depending on
    `config.action_controller.default_protect_from_forgery`. This configuration
    defaults to false to support older versions which have removed it from their
    `ApplicationController`, but is set to true for Rails 5.2.

    *Lisa Ugray*

*   Fallback `ActionController::Parameters#to_s` to `Hash#to_s`.

    *Kir Shatrov*

*   `driven_by` now registers poltergeist and capybara-webkit.

    If poltergeist or capybara-webkit are set as drivers is set for System Tests,
    `driven_by` will register the driver and set additional options passed via
    the `:options` parameter.

    Refer to the respective driver's documentation to see what options can be passed.

    *Mario Chavez*

*   AEAD encrypted cookies and sessions with GCM.

    Encrypted cookies now use AES-GCM which couples authentication and
    encryption in one faster step and produces shorter ciphertexts. Cookies
    encrypted using AES in CBC HMAC mode will be seamlessly upgraded when
    this new mode is enabled via the
    `action_dispatch.use_authenticated_cookie_encryption` configuration value.

    *Michael J Coyne*

*   Change the cache key format for fragments to make it easier to debug key churn. The new format is:

        views/template/action.html.erb:7a1156131a6928cb0026877f8b749ac9/projects/123
              ^template path           ^template tree digest            ^class   ^id

    *DHH*

*   Add support for recyclable cache keys with fragment caching. This uses the new versioned entries in the
    `ActiveSupport::Cache` stores and relies on the fact that Active Record has split `#cache_key` and `#cache_version`
    to support it.

    *DHH*

*   Add `action_controller_api` and `action_controller_base` load hooks to be called in `ActiveSupport.on_load`

    `ActionController::Base` and `ActionController::API` have differing implementations. This means that
    the one umbrella hook `action_controller` is not able to address certain situations where a method
    may not exist in a certain implementation.

    This is fixed by adding two new hooks so you can target `ActionController::Base` vs `ActionController::API`

    Fixes #27013.

    *Julian Nadeau*


Please check [5-1-stable](https://github.com/rails/rails/blob/5-1-stable/actionpack/CHANGELOG.md) for previous changes.<|MERGE_RESOLUTION|>--- conflicted
+++ resolved
@@ -1,12 +1,8 @@
-<<<<<<< HEAD
-*   Remove deprecated `ActionController::ParamsParser::ParseError`.
-=======
 *   Make `assert_recognizes` to traverse mounted engines
 
     *Yuichiro Kaneko*
 
-*   Add extension synonyms `yml` and `yaml` for MIME type `application/x-yaml`.
->>>>>>> b50e88eb
+*   Remove deprecated `ActionController::ParamsParser::ParseError`.
 
     *Rafael Mendonça França*
 
