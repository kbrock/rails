--- conflicted
+++ resolved
@@ -123,15 +123,7 @@
         end
       end
 
-<<<<<<< HEAD
-      def initialize(connection, logger, config)
-=======
-      class BindSubstitution < Arel::Visitors::SQLite # :nodoc:
-        include Arel::Visitors::BindVisitor
-      end
-
       def initialize(connection, logger, connection_options, config)
->>>>>>> 86b02826
         super(connection, logger)
 
         @active     = nil
