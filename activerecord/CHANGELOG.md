<<<<<<< HEAD
*   Add ActiveRecord `#second_to_last` and `#third_to_last` methods.
=======
*   Allow `joins` to be unscoped.

    Closes #13775.

    *Takashi Kokubun*

*   Rework `ActiveRecord::Relation#last` 
    
    1. Always find last with ruby if relation is loaded
    2. Always use SQL instead if relation is not loaded.
    3. Deprecated relation loading when SQL order can not be automatically reversed
>>>>>>> 12e9e38d

    *Brian Christian*

*   Added `numeric` helper into migrations.

    Example:

        create_table(:numeric_types) do |t|
          t.numeric :numeric_type, precision: 10, scale: 2
        end

    *Mehmet Emin İNAÇ*

*   Bumped the minimum supported version of PostgreSQL to >= 9.1.
    Both PG 9.0 and 8.4 are past their end of life date:
    http://www.postgresql.org/support/versioning/

    *Remo Mueller*

## Rails 5.0.0.beta2 (February 01, 2016) ##

*   `ActiveRecord::Relation#reverse_order` throws `ActiveRecord::IrreversibleOrderError`
    when the order can not be reversed using current trivial algorithm.
    Also raises the same error when `#reverse_order` is called on
    relation without any order and table has no primary key:

        Topic.order("concat(author_name, title)").reverse_order
          # Before: SELECT `topics`.* FROM `topics` ORDER BY concat(author_name DESC, title) DESC
          # After: raises ActiveRecord::IrreversibleOrderError
        Edge.all.reverse_order
          # Before: SELECT `edges`.* FROM `edges` ORDER BY `edges`.`` DESC
          # After: raises ActiveRecord::IrreversibleOrderError

    *Bogdan Gusiev*

*   Improve schema_migrations insertion performance by inserting all versions
    in one INSERT SQL.

    *Akira Matsuda*, *Naoto Koshikawa*

*   Using `references` or `belongs_to` in migrations will always add index
    for the referenced column by default, without adding `index: true` option
    to generated migration file. Users can opt out of this by passing
    `index: false`.

    Fixes #18146.

    *Matthew Draper*, *Prathamesh Sonpatki*

*   Run `type` attributes through attributes API type-casting before
    instantiating the corresponding subclass. This makes it possible to define
    custom STI mappings.

    Fixes #21986.

    *Yves Senn*

*   Don't try to quote functions or expressions passed to `:default` option if
    they are passed as procs.

    This will generate proper query with the passed function or expression for
    the default option, instead of trying to quote it in incorrect fashion.

    Example:

        create_table :posts do |t|
          t.datetime :published_at, default: -> { 'NOW()' }
        end

    *Ryuta Kamizono*

*   Fix regression when loading fixture files with symbol keys.

    Fixes #22584.

    *Yves Senn*

*   Use `version` column as primary key for schema_migrations table because
    `schema_migrations` versions are guaranteed to be unique.

    This makes it possible to use `update_attributes` on models that do
    not have a primary key.

    *Richard Schneeman*

*   Add short-hand methods for text and blob types in MySQL.

    In Pg and Sqlite3, `:text` and `:binary` have variable unlimited length.
    But in MySQL, these have limited length for each types (ref #21591, #21619).
    This change adds short-hand methods for each text and blob types.

    Example:

        create_table :foos do |t|
          t.tinyblob   :tiny_blob
          t.mediumblob :medium_blob
          t.longblob   :long_blob
          t.tinytext   :tiny_text
          t.mediumtext :medium_text
          t.longtext   :long_text
        end

    *Ryuta Kamizono*

*   Take into account UTC offset when assigning string representation of
    timestamp with offset specified to attribute of time type.

    *Andrey Novikov*

*   When calling `first` with a `limit` argument, return directly from the
    `loaded?` records if available.

    *Ben Woosley*

*   Deprecate sending the `offset` argument to `find_nth`. Please use the
    `offset` method on relation instead.

    *Ben Woosley*

## Rails 5.0.0.beta1 (December 18, 2015) ##

*   Order the result of `find(ids)` to match the passed array, if the relation
    has no explicit order defined.

    Fixes #20338.

    *Miguel Grazziotin*, *Matthew Draper*

*   Omit default limit values in dumped schema. It's tidier, and if the defaults
    change in the future, we can address that via Migration API Versioning.

    *Jean Boussier*

*   Support passing the schema name as a prefix to table name in
    `ConnectionAdapters::SchemaStatements#indexes`. Previously the prefix would
    be considered a full part of the index name, and only the schema in the
    current search path would be considered.

    *Grey Baker*

*   Ignore index name in `index_exists?` and `remove_index` when not passed a
    name to check for.

    *Grey Baker*

*   Extract support for the legacy `mysql` database adapter from core. It will
    live on in a separate gem for now, but most users should just use `mysql2`.

    *Abdelkader Boudih*

*   ApplicationRecord is a new superclass for all app models, analogous to app
    controllers subclassing ApplicationController instead of
    ActionController::Base. This gives apps a single spot to configure app-wide
    model behavior.

    Newly generated applications have `app/models/application_record.rb`
    present by default.

    *Genadi Samokovarov*

*   Version the API presented to migration classes, so we can change parameter
    defaults without breaking existing migrations, or forcing them to be
    rewritten through a deprecation cycle.

    New migrations specify the Rails version they were written for:

        class AddStatusToOrders < ActiveRecord::Migration[5.0]
          def change
            # ...
          end
        end

    *Matthew Draper*, *Ravil Bayramgalin*

*   Use bind params for `limit` and `offset`. This will generate significantly
    fewer prepared statements for common tasks like pagination. To support this
    change, passing a string containing a comma to `limit` has been deprecated,
    and passing an Arel node to `limit` is no longer supported.

    Fixes #22250.

    *Sean Griffin*

*   Introduce after_{create,update,delete}_commit callbacks.

    Before:

        after_commit :add_to_index_later, on: :create
        after_commit :update_in_index_later, on: :update
        after_commit :remove_from_index_later, on: :destroy

    After:

        after_create_commit  :add_to_index_later
        after_update_commit  :update_in_index_later
        after_destroy_commit :remove_from_index_later

    Fixes #22515.

    *Genadi Samokovarov*

*   Respect the column default values for `inheritance_column` when
    instantiating records through the base class.

    Fixes #17121.

    Example:

        # The schema of BaseModel has `t.string :type, default: 'SubType'`
        subtype = BaseModel.new
        assert_equals SubType, subtype.class

    *Kuldeep Aggarwal*

*   Fix `rake db:structure:dump` on Postgres when multiple schemas are used.

    Fixes #22346.

    *Nick Muerdter*, *ckoenig*

*   Add schema dumping support for PostgreSQL geometric data types.

    *Ryuta Kamizono*

*   Except keys of `build_record`'s argument from `create_scope` in `initialize_attributes`.

    Fixes #21893.

    *Yuichiro Kaneko*

*   Deprecate `connection.tables` on the SQLite3 and MySQL adapters.
    Also deprecate passing arguments to `#tables`.
    And deprecate `table_exists?`.

    The `#tables` method of some adapters (mysql, mysql2, sqlite3) would return
    both tables and views while others (postgresql) just return tables. To make
    their behavior consistent, `#tables` will return only tables in the future.

    The `#table_exists?` method would check both tables and views. To make
    their behavior consistent with `#tables`, `#table_exists?` will check only
    tables in the future.

    *Yuichiro Kaneko*

*   Improve support for non Active Record objects on `validates_associated`

    Skipping `marked_for_destruction?` when the associated object does not responds
    to it make easier to validate virtual associations built on top of Active Model
    objects and/or serialized objects that implement a `valid?` instance method.

    *Kassio Borges*, *Lucas Mazza*

*   Change connection management middleware to return a new response with
    a body proxy, rather than mutating the original.

    *Kevin Buchanan*

*   Make `db:migrate:status` to render `1_some.rb` format migrate files.

    These files are in `db/migrate`:

        * 1_valid_people_have_last_names.rb
        * 20150819202140_irreversible_migration.rb
        * 20150823202140_add_admin_flag_to_users.rb
        * 20150823202141_migration_tests.rb
        * 2_we_need_reminders.rb
        * 3_innocent_jointable.rb

    Before:

        $ bundle exec rake db:migrate:status
        ...

         Status   Migration ID    Migration Name
        --------------------------------------------------
           up     001             ********** NO FILE **********
           up     002             ********** NO FILE **********
           up     003             ********** NO FILE **********
           up     20150819202140  Irreversible migration
           up     20150823202140  Add admin flag to users
           up     20150823202141  Migration tests

    After:

        $ bundle exec rake db:migrate:status
        ...

         Status   Migration ID    Migration Name
        --------------------------------------------------
           up     001             Valid people have last names
           up     002             We need reminders
           up     003             Innocent jointable
           up     20150819202140  Irreversible migration
           up     20150823202140  Add admin flag to users
           up     20150823202141  Migration tests

    *Yuichiro Kaneko*

*   Define `ActiveRecord::Sanitization.sanitize_sql_for_order` and use it inside
    `preprocess_order_args`.

    *Yuichiro Kaneko*

*   Allow bigint with default nil for avoiding auto increment primary key.

    *Ryuta Kamizono*

*   Remove `DEFAULT_CHARSET` and `DEFAULT_COLLATION` in `MySQLDatabaseTasks`.

    We should omit the collation entirely rather than providing a default.
    Then the choice is the responsibility of the server and MySQL distribution.

    *Ryuta Kamizono*

*   Alias `ActiveRecord::Relation#left_joins` to
    `ActiveRecord::Relation#left_outer_joins`.

    *Takashi Kokubun*

*   Use advisory locking to raise a `ConcurrentMigrationError` instead of
    attempting to migrate when another migration is currently running.

    *Sam Davies*

*   Added `ActiveRecord::Relation#left_outer_joins`.

    Example:

        User.left_outer_joins(:posts)
        # => SELECT "users".* FROM "users" LEFT OUTER JOIN "posts" ON
             "posts"."user_id" = "users"."id"

    *Florian Thomas*

*   Support passing an array to `order` for SQL parameter sanitization.

    *Aaron Suggs*

*   Avoid disabling errors on the PostgreSQL connection when enabling the
    `standard_conforming_strings` setting. Errors were previously disabled because
    the setting wasn't writable in Postgres 8.1 and didn't exist in earlier
    versions. Now Rails only supports Postgres 8.2+ we're fine to assume the
    setting exists. Disabling errors caused problems when using a connection
    pooling tool like PgBouncer because it's not guaranteed to have the same
    connection between calls to `execute` and it could leave the connection
    with errors disabled.

    Fixes #22101.

    *Harry Marr*

*   Set `scope.reordering_value` to `true` if `:reordering`-values are specified.

    Fixes #21886.

    *Hiroaki Izu*

*   Add support for bidirectional destroy dependencies.

    Fixes #13609.

    Example:

        class Content < ActiveRecord::Base
          has_one :position, dependent: :destroy
        end

        class Position < ActiveRecord::Base
          belongs_to :content, dependent: :destroy
        end

    *Seb Jacobs*

*   Includes HABTM returns correct size now. It's caused by the join dependency
    only instantiates one HABTM object because the join table hasn't a primary key.

    Fixes #16032.

    Examples:

        before:

        Project.first.salaried_developers.size # => 3
        Project.includes(:salaried_developers).first.salaried_developers.size # => 1

        after:

        Project.first.salaried_developers.size # => 3
        Project.includes(:salaried_developers).first.salaried_developers.size # => 3

    *Bigxiang*

*   Add option to index errors in nested attributes

    For models which have nested attributes, errors within those models will
    now be indexed if :index_errors is specified when defining a
    has_many relationship, or if its set in the global config.

    Example:

        class Guitar < ActiveRecord::Base
          has_many :tuning_pegs
          accepts_nested_attributes_for :tuning_pegs
        end

        class TuningPeg < ActiveRecord::Base
          belongs_to :guitar
          validates_numericality_of :pitch
        end

        # Old style
        guitar.errors["tuning_pegs.pitch"] = ["is not a number"]

        # New style (if defined globally, or set in has_many_relationship)
        guitar.errors["tuning_pegs[1].pitch"] = ["is not a number"]

    *Michael Probber*, *Terence Sun*

*   Exit with non-zero status for failed database rake tasks.

    *Jay Hayes*

*   Queries such as `Computer.joins(:monitor).group(:status).count` will now be
    interpreted as  `Computer.joins(:monitor).group('computers.status').count`
    so that when `Computer` and `Monitor` have both `status` columns we don't
    have conflicts in projection.

    *Rafael Sales*

*   Add ability to default to `uuid` as primary key when generating database migrations.

    Example:

        config.generators do |g|
          g.orm :active_record, primary_key_type: :uuid
        end

    *Jon McCartie*

*   Don't cache arguments in `#find_by` if they are an `ActiveRecord::Relation`.

    Fixes #20817.

    *Hiroaki Izu*

*   Qualify column name inserted by `group` in calculation.

    Giving `group` an unqualified column name now works, even if the relation
    has `JOIN` with another table which also has a column of the name.

    *Soutaro Matsumoto*

*   Don't cache prepared statements containing an IN clause or a SQL literal, as
    these queries will change often and are unlikely to have a cache hit.

    *Sean Griffin*

*   Fix `rewhere` in a `has_many` association.

    Fixes #21955.

    *Josh Branchaud*, *Kal*

*   `where` raises ArgumentError on unsupported types.

    Fixes #20473.

    *Jake Worth*

*   Add an immutable string type to help reduce memory usage for apps which do
    not need mutation detection on strings.

    *Sean Griffin*

*   Give `ActiveRecord::Relation#update` its own deprecation warning when
    passed an `ActiveRecord::Base` instance.

    Fixes #21945.

    *Ted Johansson*

*   Make it possible to pass `:to_table` when adding a foreign key through
    `add_reference`.

    Fixes #21563.

    *Yves Senn*

*   No longer pass deprecated option `-i` to `pg_dump`.

    *Paul Sadauskas*

*   Concurrent `AR::Base#increment!` and `#decrement!` on the same record
    are all reflected in the database rather than overwriting each other.

    *Bogdan Gusiev*

*   Avoid leaking the first relation we call `first` on, per model.

    Fixes #21921.

    *Matthew Draper*, *Jean Boussier*

*   Remove unused `pk_and_sequence_for` in `AbstractMysqlAdapter`.

    *Ryuta Kamizono*

*   Allow fixtures files to set the model class in the YAML file itself.

    To load the fixtures file `accounts.yml` as the `User` model, use:

        _fixture:
          model_class: User
        david:
          name: David

    Fixes #9516.

    *Roque Pinel*

*   Don't require a database connection to load a class which uses acceptance
    validations.

    *Sean Griffin*

*   Correctly apply `unscope` when preloading through associations.

    *Jimmy Bourassa*

*   Fixed taking precision into count when assigning a value to timestamp attribute.

    Timestamp column can have less precision than ruby timestamp
    In result in how big a fraction of a second can be stored in the
    database.


        m = Model.create!
        m.created_at.usec == m.reload.created_at.usec # => false
        # due to different precision in Time.now and database column

    If the precision is low enough, (mysql default is 0, so it is always low
    enough by default) the value changes when model is reloaded from the
    database. This patch fixes that issue ensuring that any timestamp
    assigned as an attribute is converted to column precision under the
    attribute.

    *Bogdan Gusiev*

*   Introduce `connection.data_sources` and `connection.data_source_exists?`.
    These methods determine what relations can be used to back Active Record
    models (usually tables and views).

    Also deprecate `SchemaCache#tables`, `SchemaCache#table_exists?` and
    `SchemaCache#clear_table_cache!` in favor of their new data source
    counterparts.

    *Yves Senn*, *Matthew Draper*

*   Add `ActiveRecord::Base.ignored_columns` to make some columns
    invisible from Active Record.

    *Jean Boussier*

*   `ActiveRecord::Tasks::MySQLDatabaseTasks` fails if shellout to
    mysql commands (like `mysqldump`) is not successful.

    *Steve Mitchell*

*   Ensure `select` quotes aliased attributes, even when using `from`.

    Fixes #21488.

    *Sean Griffin*, *@johanlunds*

*   MySQL: support `unsigned` numeric data types.

    Example:

        create_table :foos do |t|
          t.unsigned_integer :quantity
          t.unsigned_bigint  :total
          t.unsigned_float   :percentage
          t.unsigned_decimal :price, precision: 10, scale: 2
        end

    The `unsigned: true` option may be used for the primary key:

        create_table :foos, id: :bigint, unsigned: true do |t|
          …
        end

    *Ryuta Kamizono*

*   Add `#views` and `#view_exists?` methods on connection adapters.

    *Ryuta Kamizono*

*   Correctly dump composite primary key.

    Example:

        create_table :barcodes, primary_key: ["region", "code"] do |t|
          t.string :region
          t.integer :code
        end

    *Ryuta Kamizono*

*   Lookup the attribute name for `restrict_with_error` messages on the
    model class that defines the association.

    *kuboon*, *Ronak Jangir*

*   Correct query for PostgreSQL 8.2 compatibility.

    *Ben Murphy*, *Matthew Draper*

*   `bin/rake db:migrate` uses
    `ActiveRecord::Tasks::DatabaseTasks.migrations_paths` instead of
    `Migrator.migrations_paths`.

    *Tobias Bielohlawek*

*   Support dropping indexes concurrently in PostgreSQL.

    See http://www.postgresql.org/docs/9.4/static/sql-dropindex.html for more
    details.

    *Grey Baker*

*   Deprecate passing conditions to `ActiveRecord::Relation#delete_all`
    and `ActiveRecord::Relation#destroy_all`.

    *Wojciech Wnętrzak*

*   Instantiating an AR model with `ActionController::Parameters` now raises
    an `ActiveModel::ForbiddenAttributesError` if the parameters include a
    `type` field that has not been explicitly permitted. Previously, the
    `type` field was simply ignored in the same situation.

    *Prem Sichanugrist*

*   PostgreSQL, `create_schema`, `drop_schema` and `rename_table` now quote
    schema names.

    Fixes #21418.

    Example:

        create_schema("my.schema")
        # CREATE SCHEMA "my.schema";

    *Yves Senn*

*   PostgreSQL, add `:if_exists` option to `#drop_schema`. This makes it
    possible to drop a schema that might exist without raising an exception if
    it doesn't.

    *Yves Senn*

*   Only try to nullify has_one target association if the record is persisted.

    Fixes #21223.

    *Agis Anastasopoulos*

*   Uniqueness validator raises descriptive error when running on a persisted
    record without primary key.

    Fixes #21304.

    *Yves Senn*

*   Add a native JSON data type support in MySQL.

    Example:

        create_table :json_data_type do |t|
          t.json :settings
        end

    *Ryuta Kamizono*

*   Descriptive error message when fixtures contain a missing column.

    Fixes #21201.

    *Yves Senn*

*   `ActiveRecord::Tasks::PostgreSQLDatabaseTasks` fail if shellout to
    postgresql commands (like `pg_dump`) is not successful.

    *Bryan Paxton*, *Nate Berkopec*

*   Add `ActiveRecord::Relation#in_batches` to work with records and relations
    in batches.

    Available options are `of` (batch size), `load`, `start`, and `finish`.

    Examples:

        Person.in_batches.each_record(&:party_all_night!)
        Person.in_batches.update_all(awesome: true)
        Person.in_batches.delete_all
        Person.in_batches.each do |relation|
          relation.delete_all
          sleep 10 # Throttles the delete queries
        end

    Fixes #20933.

    *Sina Siadat*

*   Added methods for PostgreSQL geometric data types to use in migrations.

    Example:

        create_table :foo do |t|
          t.line :foo_line
          t.lseg :foo_lseg
          t.box :foo_box
          t.path :foo_path
          t.polygon :foo_polygon
          t.circle :foo_circle
        end

    *Mehmet Emin İNAÇ*

*   Add `cache_key` to ActiveRecord::Relation.

    Example:

        @users = User.where("name like ?", "%Alberto%")
        @users.cache_key
        # => "/users/query-5942b155a43b139f2471b872ac54251f-3-20150714212107656125000"

    *Alberto Fernández-Capel*

*   Properly allow uniqueness validations on primary keys.

    Fixes #20966.

    *Sean Griffin*, *presskey*

*   Don't raise an error if an association failed to destroy when `destroy` was
    called on the parent (as opposed to `destroy!`).

    Fixes #20991.

    *Sean Griffin*

*   `ActiveRecord::RecordNotFound` modified to store model name, primary_key and
    id of the caller model. It allows the catcher of this exception to make
    a better decision to what to do with it.

    Example:

        class SomeAbstractController < ActionController::Base
          rescue_from ActiveRecord::RecordNotFound, with: :redirect_to_404

          private def redirect_to_404(e)
            return redirect_to(posts_url) if e.model == 'Post'
            raise
          end
        end

    *Sameer Rahmani*

*   Deprecate the keys for association `restrict_dependent_destroy` errors in favor
    of new key names.

    Previously `has_one` and `has_many` associations were using the
    `one` and `many` keys respectively. Both of these keys have special
    meaning in I18n (they are considered to be pluralizations) so by
    renaming them to `has_one` and `has_many` we make the messages more explicit
    and most importantly they don't clash with linguistical systems that need to
    validate translation keys (and their pluralizations).

    The `:'restrict_dependent_destroy.one'` key should be replaced with
    `:'restrict_dependent_destroy.has_one'`, and `:'restrict_dependent_destroy.many'`
    with `:'restrict_dependent_destroy.has_many'`.

    *Roque Pinel*, *Christopher Dell*

*   Fix state being carried over from previous transaction.

    Considering the following example where `name` is a required attribute.
    Before we had `new_record?` returning `true` for a persisted record:

        author = Author.create! name: 'foo'
        author.name = nil
        author.save        # => false
        author.new_record? # => true

    Fixes #20824.

    *Roque Pinel*

*   Correctly ignore `mark_for_destruction` when `autosave` isn't set to `true`
    when validating associations.

    Fixes #20882.

    *Sean Griffin*

*   Fix a bug where counter_cache doesn't always work with polymorphic
    relations.

    Fixes #16407.

    *Stefan Kanev*, *Sean Griffin*

*   Ensure that cyclic associations with autosave don't cause duplicate errors
    to be added to the parent record.

    Fixes #20874.

    *Sean Griffin*

*   Ensure that `ActionController::Parameters` can still be passed to nested
    attributes.

    Fixes #20922.

    *Sean Griffin*

*   Deprecate force association reload by passing a truthy argument to
    association method.

    For collection association, you can call `#reload` on association proxy to
    force a reload:

        @user.posts.reload   # Instead of @user.posts(true)

    For singular association, you can call `#reload` on the parent object to
    clear its association cache then call the association method:

        @user.reload.profile   # Instead of @user.profile(true)

    Passing a truthy argument to force association to reload will be removed in
    Rails 5.1.

    *Prem Sichanugrist*

*   Replaced `ActiveSupport::Concurrency::Latch` with `Concurrent::CountDownLatch`
    from the concurrent-ruby gem.

    *Jerry D'Antonio*

*   Fix through associations using scopes having the scope merged multiple
    times.

    Fixes #20721.
    Fixes #20727.

    *Sean Griffin*

*   `ActiveRecord::Base.dump_schema_after_migration` applies migration tasks
    other than `db:migrate`. (eg. `db:rollback`, `db:migrate:dup`, ...)

    Fixes #20743.

    *Yves Senn*

*   Add alternate syntax to make `change_column_default` reversible.

    User can pass in `:from` and `:to` to make `change_column_default` command
    become reversible.

    Example:

        change_column_default :posts, :status, from: nil, to: "draft"
        change_column_default :users, :authorized, from: true, to: false

    *Prem Sichanugrist*

*   Prevent error when using `force_reload: true` on an unassigned polymorphic
    belongs_to association.

    Fixes #20426.

    *James Dabbs*

*   Correctly raise `ActiveRecord::AssociationTypeMismatch` when assigning
    a wrong type to a namespaced association.

    Fixes #20545.

    *Diego Carrion*

*   `validates_absence_of` respects `marked_for_destruction?`.

    Fixes #20449.

    *Yves Senn*

*   Include the `Enumerable` module in `ActiveRecord::Relation`

    *Sean Griffin*, *bogdan*

*   Use `Enumerable#sum` in `ActiveRecord::Relation` if a block is given.

    *Sean Griffin*

*   Let `WITH` queries (Common Table Expressions) be explainable.

    *Vladimir Kochnev*

*   Make `remove_index :table, :column` reversible.

    *Yves Senn*

*   Fixed an error which would occur in dirty checking when calling
    `update_attributes` from a getter.

    Fixes #20531.

    *Sean Griffin*

*   Make `remove_foreign_key` reversible. Any foreign key options must be
    specified, similar to `remove_column`.

    *Aster Ryan*

*   Add `:_prefix` and `:_suffix` options to `enum` definition.

    Fixes #17511, #17415.

    *Igor Kapkov*

*   Correctly handle decimal arrays with defaults in the schema dumper.

    Fixes #20515.

    *Sean Griffin*, *jmondo*

*   Deprecate the PostgreSQL `:point` type in favor of a new one which will return
    `Point` objects instead of an `Array`

    *Sean Griffin*

*   Ensure symbols passed to `ActiveRecord::Relation#select` are always treated
    as columns.

    Fixes #20360.

    *Sean Griffin*

*   Do not set `sql_mode` if `strict: :default` is specified.

        # config/database.yml
        production:
          adapter: mysql2
          database: foo_prod
          user: foo
          strict: :default

    *Ryuta Kamizono*

*   Allow proc defaults to be passed to the attributes API. See documentation
    for examples.

    *Sean Griffin*, *Kir Shatrov*

*   SQLite: `:collation` support for string and text columns.

    Example:

        create_table :foo do |t|
          t.string :string_nocase, collation: 'NOCASE'
          t.text :text_rtrim, collation: 'RTRIM'
        end

        add_column :foo, :title, :string, collation: 'RTRIM'

        change_column :foo, :title, :string, collation: 'NOCASE'

    *Akshay Vishnoi*

*   Allow the use of symbols or strings to specify enum values in test
    fixtures:

        awdr:
          title: "Agile Web Development with Rails"
          status: :proposed

    *George Claghorn*

*   Clear query cache when `ActiveRecord::Base#reload` is called.

    *Shane Hender, Pierre Nespo*

*   Include stored procedures and function on the MySQL structure dump.

    *Jonathan Worek*

*   Pass `:extend` option for `has_and_belongs_to_many` associations to the
    underlying `has_many :through`.

    *Jaehyun Shin*

*   Deprecate `Relation#uniq` use `Relation#distinct` instead.

    See #9683.

    *Yves Senn*

*   Allow single table inheritance instantiation to work when storing
    demodulized class names.

    *Alex Robbin*

*   Correctly pass MySQL options when using `structure_dump` or
    `structure_load`.

    Specifically, it fixes an issue when using SSL authentication.

    *Alex Coomans*

*   Correctly dump `:options` on `create_table` for MySQL.

    *Ryuta Kamizono*

*   PostgreSQL: `:collation` support for string and text columns.

    Example:

        create_table :foos do |t|
          t.string :string_en, collation: 'en_US.UTF-8'
          t.text   :text_ja,   collation: 'ja_JP.UTF-8'
        end

    *Ryuta Kamizono*

*   Remove `ActiveRecord::Serialization::XmlSerializer` from core.

    *Zachary Scott*

*   Make `unscope` aware of "less than" and "greater than" conditions.

    *TAKAHASHI Kazuaki*

*   `find_by` and `find_by!` raise `ArgumentError` when called without
    arguments.

    *Kohei Suzuki*

*   Revert behavior of `db:schema:load` back to loading the full
    environment. This ensures that initializers are run.

    Fixes #19545.

    *Yves Senn*

*   Fix missing index when using `timestamps` with the `index` option.

    The `index` option used with `timestamps` should be passed to both
    `column` definitions for `created_at` and `updated_at` rather than just
    the first.

    *Paul Mucur*

*   Rename `:class` to `:anonymous_class` in association options.

    Fixes #19659.

    *Andrew White*

*   Autosave existing records on a has many through association when the parent
    is new.

    Fixes #19782.

    *Sean Griffin*

*   Fixed a bug where uniqueness validations would error on out of range values,
    even if an validation should have prevented it from hitting the database.

    *Andrey Voronkov*

*   MySQL: `:charset` and `:collation` support for string and text columns.

    Example:

        create_table :foos do |t|
          t.string :string_utf8_bin, charset: 'utf8', collation: 'utf8_bin'
          t.text   :text_ascii,      charset: 'ascii'
        end

    *Ryuta Kamizono*

*   Foreign key related methods in the migration DSL respect
    `ActiveRecord::Base.pluralize_table_names = false`.

    Fixes #19643.

    *Mehmet Emin İNAÇ*

*   Reduce memory usage from loading types on PostgreSQL.

    Fixes #19578.

    *Sean Griffin*

*   Add `config.active_record.warn_on_records_fetched_greater_than` option.

    When set to an integer, a warning will be logged whenever a result set
    larger than the specified size is returned by a query.

    Fixes #16463.

    *Jason Nochlin*

*   Ignore `.psqlrc` when loading database structure.

    *Jason Weathered*

*   Fix referencing wrong table aliases while joining tables of has many through
    association (only when calling calculation methods).

    Fixes #19276.

    *pinglamb*

*   Correctly persist a serialized attribute that has been returned to
    its default value by an in-place modification.

    Fixes #19467.

    *Matthew Draper*

*   Fix generating the schema file when using PostgreSQL `BigInt[]` data type.
    Previously the `limit: 8` was not coming through, and this caused it to
    become `Int[]` data type after rebuilding from the schema.

    Fixes #19420.

    *Jake Waller*

*   Reuse the `CollectionAssociation#reader` cache when the foreign key is
    available prior to save.

    *Ben Woosley*

*   Add `config.active_record.dump_schemas` to fix `db:structure:dump`
    when using schema_search_path and PostgreSQL extensions.

    Fixes #17157.

    *Ryan Wallace*

*   Renaming `use_transactional_fixtures` to `use_transactional_tests` for clarity.

    Fixes #18864.

    *Brandon Weiss*

*   Increase pg gem version requirement to `~> 0.18`. Earlier versions of the
    pg gem are known to have problems with Ruby 2.2.

    *Matt Brictson*

*   Correctly dump `serial` and `bigserial`.

    *Ryuta Kamizono*

*   Fix default `format` value in `ActiveRecord::Tasks::DatabaseTasks#schema_file`.

    *James Cox*

*   Don't enroll records in the transaction if they don't have commit callbacks.
    This was causing a memory leak when creating many records inside a transaction.

    Fixes #15549.

    *Will Bryant*, *Aaron Patterson*

*   Correctly create through records when created on a has many through
    association when using `where`.

    Fixes #19073.

    *Sean Griffin*

*   Add `SchemaMigration.create_table` support for any unicode charsets with MySQL.

    *Ryuta Kamizono*

*   PostgreSQL no longer disables user triggers if system triggers can't be
    disabled. Disabling user triggers does not fulfill what the method promises.
    Rails currently requires superuser privileges for this method.

    If you absolutely rely on this behavior, consider patching
    `disable_referential_integrity`.

    *Yves Senn*

*   Restore aborted transaction state when `disable_referential_integrity` fails
    due to missing permissions.

    *Toby Ovod-Everett*, *Yves Senn*

*   In PostgreSQL, print a warning message if `disable_referential_integrity`
    fails due to missing permissions.

    *Andrey Nering*, *Yves Senn*

*   Allow a `:limit` option for MySQL bigint primary key support.

    Example:

        create_table :foos, id: :primary_key, limit: 8 do |t|
        end

        # or

        create_table :foos, id: false do |t|
          t.primary_key :id, limit: 8
        end

    *Ryuta Kamizono*

*   `belongs_to` will now trigger a validation error by default if the association is not present.
    You can turn this off on a per-association basis with `optional: true`.
    (Note this new default only applies to new Rails apps that will be generated with
    `config.active_record.belongs_to_required_by_default = true` in initializer.)

    *Josef Šimánek*

*   Fixed `ActiveRecord::Relation#becomes!` and `changed_attributes` issues for type
    columns.

    Fixes #17139.

    *Miklos Fazekas*

*   Format the time string according to the precision of the time column.

    *Ryuta Kamizono*

*   Allow a `:precision` option for time type columns.

    *Ryuta Kamizono*

*   Add `ActiveRecord::Base.suppress` to prevent the receiver from being saved
    during the given block.

    For example, here's a pattern of creating notifications when new comments
    are posted. (The notification may in turn trigger an email, a push
    notification, or just appear in the UI somewhere):

        class Comment < ActiveRecord::Base
          belongs_to :commentable, polymorphic: true
          after_create -> { Notification.create! comment: self,
            recipients: commentable.recipients }
        end

    That's what you want the bulk of the time. A new comment creates a new
    Notification. There may be edge cases where you don't want that, like
    when copying a commentable and its comments, in which case write a
    concern with something like this:

        module Copyable
          def copy_to(destination)
            Notification.suppress do
              # Copy logic that creates new comments that we do not want triggering
              # notifications.
            end
          end
        end

    *Michael Ryan*

*   `:time` option added for `#touch`.

    Fixes #18905.

    *Hyonjee Joo*

*   Deprecate passing of `start` value to `find_in_batches` and `find_each`
    in favour of `begin_at` value.

    *Vipul A M*

*   Add `foreign_key_exists?` method.

    *Tõnis Simo*

*   Use SQL COUNT and LIMIT 1 queries for `none?` and `one?` methods
    if no block or limit is given, instead of loading the entire
    collection into memory. This applies to relations (e.g. `User.all`)
    as well as associations (e.g. `account.users`)

        # Before:

        users.none?
        # SELECT "users".* FROM "users"

        users.one?
        # SELECT "users".* FROM "users"

        # After:

        users.none?
        # SELECT 1 AS one FROM "users" LIMIT 1

        users.one?
        # SELECT COUNT(*) FROM "users"

    *Eugene Gilburg*

*   Have `enum` perform type casting consistently with the rest of Active
    Record, such as `where`.

    *Sean Griffin*

*   `scoping` no longer pollutes the current scope of sibling classes when using
    STI.

    Fixes #18806.

    Example:

        StiOne.none.scoping do
          StiTwo.all
        end


    *Sean Griffin*

*   `remove_reference` with `foreign_key: true` removes the foreign key before
    removing the column. This fixes a bug where it was not possible to remove
    the column on MySQL.

    Fixes #18664.

    *Yves Senn*

*   `find_in_batches` now accepts an `:finish` parameter that complements the `:start`
     parameter to specify where to stop batch processing.

    *Vipul A M*

*   Fix a rounding problem for PostgreSQL timestamp columns.

    If a timestamp column has a precision specified, it needs to
    format according to that.

    *Ryuta Kamizono*

*   Respect the database default charset for `schema_migrations` table.

    The charset of `version` column in `schema_migrations` table depends
    on the database default charset and collation rather than the encoding
    of the connection.

    *Ryuta Kamizono*

*   Raise `ArgumentError` when passing `nil` or `false` to `Relation#merge`.

    These are not valid values to merge in a relation, so it should warn users
    early.

    *Rafael Mendonça França*

*   Use `SCHEMA` instead of `DB_STRUCTURE` for specifying a structure file.

    This makes the `db:structure` tasks consistent with `test:load_structure`.

    *Dieter Komendera*

*   Respect custom primary keys for associations when calling `Relation#where`

    Fixes #18813.

    *Sean Griffin*

*   Fix several edge cases which could result in a counter cache updating
    twice or not updating at all for `has_many` and `has_many :through`.

    Fixes #10865.

    *Sean Griffin*

*   Foreign keys added by migrations were given random, generated names. This
    meant a different `structure.sql` would be generated every time a developer
    ran migrations on their machine.

    The generated part of foreign key names is now a hash of the table name and
    column name, which is consistent every time you run the migration.

    *Chris Sinjakli*

*   Validation errors would be raised for parent records when an association
    was saved when the parent had `validate: false`. It should not be the
    responsibility of the model to validate an associated object unless the
    object was created or modified by the parent.

    This fixes the issue by skipping validations if the parent record is
    persisted, not changed, and not marked for destruction.

    Fixes #17621.

    *Eileen M. Uchitelle*, *Aaron Patterson*

*   Fix n+1 query problem when eager loading nil associations (fixes #18312)

    *Sammy Larbi*

*   Change the default error message from `can't be blank` to `must exist` for
    the presence validator of the `:required` option on `belongs_to`/`has_one`
    associations.

    *Henrik Nygren*

*   Fixed `ActiveRecord::Relation#group` method when an argument is an SQL
    reserved keyword:

    Example:

        SplitTest.group(:key).count
        Property.group(:value).count

    *Bogdan Gusiev*

*   Added the `#or` method on `ActiveRecord::Relation`, allowing use of the OR
    operator to combine WHERE or HAVING clauses.

    Example:

        Post.where('id = 1').or(Post.where('id = 2'))
        # => SELECT * FROM posts WHERE (id = 1) OR (id = 2)

    *Sean Griffin*, *Matthew Draper*, *Gael Muller*, *Olivier El Mekki*

*   Don't define autosave association callbacks twice from
    `accepts_nested_attributes_for`.

    Fixes #18704.

    *Sean Griffin*

*   Integer types will no longer raise a `RangeError` when assigning an
    attribute, but will instead raise when going to the database.

    Fixes several vague issues which were never reported directly. See the
    commit message from the commit which added this line for some examples.

    *Sean Griffin*

*   Values which would error while being sent to the database (such as an
    ASCII-8BIT string with invalid UTF-8 bytes on SQLite3), no longer error on
    assignment. They will still error when sent to the database, but you are
    given the ability to re-assign it to a valid value.

    Fixes #18580.

    *Sean Griffin*

*   Don't remove join dependencies in `Relation#exists?`

    Fixes #18632.

    *Sean Griffin*

*   Invalid values assigned to a JSON column are assumed to be `nil`.

    Fixes #18629.

    *Sean Griffin*

*   Add `ActiveRecord::Base#accessed_fields`, which can be used to quickly
    discover which fields were read from a model when you are looking to only
    select the data you need from the database.

    *Sean Griffin*

*   Introduce the `:if_exists` option for `drop_table`.

    Example:

        drop_table(:posts, if_exists: true)

    That would execute:

        DROP TABLE IF EXISTS posts

    If the table doesn't exist, `if_exists: false` (the default) raises an
    exception whereas `if_exists: true` does nothing.

    *Cody Cutrer*, *Stefan Kanev*, *Ryuta Kamizono*

*   Don't run SQL if attribute value is not changed for update_attribute method.

    *Prathamesh Sonpatki*

*   `time` columns can now get affected by `time_zone_aware_attributes`. If you have
    set `config.time_zone` to a value other than `'UTC'`, they will be treated
    as in that time zone by default in Rails 5.1. If this is not the desired
    behavior, you can set

        ActiveRecord::Base.time_zone_aware_types = [:datetime]

    A deprecation warning will be emitted if you have a `:time` column, and have
    not explicitly opted out.

    Fixes #3145.

    *Sean Griffin*

*   Tests now run after_commit callbacks. You no longer have to declare
    `uses_transaction ‘test name’` to test the results of an after_commit.

    after_commit callbacks run after committing a transaction whose parent
    is not `joinable?`: un-nested transactions, transactions within test cases,
    and transactions in `console --sandbox`.

    *arthurnn*, *Ravil Bayramgalin*, *Matthew Draper*

*   `nil` as a value for a binary column in a query no longer logs as
    "<NULL binary data>", and instead logs as just "nil".

    *Sean Griffin*

*   `attribute_will_change!` will no longer cause non-persistable attributes to
    be sent to the database.

    Fixes #18407.

    *Sean Griffin*

*   Remove support for the `protected_attributes` gem.

    *Carlos Antonio da Silva*, *Roberto Miranda*

*   Fix accessing of fixtures having non-string labels like Fixnum.

    *Prathamesh Sonpatki*

*   Remove deprecated support to preload instance-dependent associations.

    *Yves Senn*

*   Remove deprecated support for PostgreSQL ranges with exclusive lower bounds.

    *Yves Senn*

*   Remove deprecation when modifying a relation with cached Arel.
    This raises an `ImmutableRelation` error instead.

    *Yves Senn*

*   Added `ActiveRecord::SecureToken` in order to encapsulate generation of
    unique tokens for attributes in a model using `SecureRandom`.

    *Roberto Miranda*

*   Change the behavior of boolean columns to be closer to Ruby's semantics.

    Before this change we had a small set of "truthy", and all others are "falsy".

    Now, we have a small set of "falsy" values and all others are "truthy" matching
    Ruby's semantics.

    *Rafael Mendonça França*

*   Deprecate `ActiveRecord::Base.errors_in_transactional_callbacks=`.

    *Rafael Mendonça França*

*   Change transaction callbacks to not swallow errors.

    Before this change any errors raised inside a transaction callback
    were getting rescued and printed in the logs.

    Now these errors are not rescued anymore and just bubble up, as the other callbacks.

    *Rafael Mendonça França*

*   Remove deprecated `sanitize_sql_hash_for_conditions`.

    *Rafael Mendonça França*

*   Remove deprecated `Reflection#source_macro`.

    *Rafael Mendonça França*

*   Remove deprecated `symbolized_base_class` and `symbolized_sti_name`.

    *Rafael Mendonça França*

*   Remove deprecated `ActiveRecord::Base.disable_implicit_join_references=`.

    *Rafael Mendonça França*

*   Remove deprecated access to connection specification using a string accessor.

    Now all strings will be handled as a URL.

    *Rafael Mendonça França*

*   Change the default `null` value for `timestamps` to `false`.

    *Rafael Mendonça França*

*   Return an array of pools from `connection_pools`.

    *Rafael Mendonça França*

*   Return a null column from `column_for_attribute` when no column exists.

    *Rafael Mendonça França*

*   Remove deprecated `serialized_attributes`.

    *Rafael Mendonça França*

*   Remove deprecated automatic counter caches on `has_many :through`.

    *Rafael Mendonça França*

*   Change the way in which callback chains can be halted.

    The preferred method to halt a callback chain from now on is to explicitly
    `throw(:abort)`.
    In the past, returning `false` in an Active Record `before_` callback had the
    side effect of halting the callback chain.
    This is not recommended anymore and, depending on the value of the
    `ActiveSupport.halt_callback_chains_on_return_false` option, will
    either not work at all or display a deprecation warning.

    *claudiob*

*   Clear query cache on rollback.

    *Florian Weingarten*

*   Fix setting of foreign_key for through associations when building a new record.

    Fixes #12698.

    *Ivan Antropov*

*   Improve dumping of the primary key. If it is not a default primary key,
    correctly dump the type and options.

    Fixes #14169, #16599.

    *Ryuta Kamizono*

*   Format the datetime string according to the precision of the datetime field.

    Incompatible to rounding behavior between MySQL 5.6 and earlier.

    In 5.5, when you insert `2014-08-17 12:30:00.999999` the fractional part
    is ignored. In 5.6, it's rounded to `2014-08-17 12:30:01`:

    http://bugs.mysql.com/bug.php?id=68760

    *Ryuta Kamizono*

*   Allow a precision option for MySQL datetimes.

    *Ryuta Kamizono*

*   Fixed automatic `inverse_of` for models nested in a module.

    *Andrew McCloud*

*   Change `ActiveRecord::Relation#update` behavior so that it can
    be called without passing ids of the records to be updated.

    This change allows updating multiple records returned by
    `ActiveRecord::Relation` with callbacks and validations.

        # Before
        # ArgumentError: wrong number of arguments (1 for 2)
        Comment.where(group: 'expert').update(body: "Group of Rails Experts")

        # After
        # Comments with group expert updated with body "Group of Rails Experts"
        Comment.where(group: 'expert').update(body: "Group of Rails Experts")

    *Prathamesh Sonpatki*

*   Fix `reaping_frequency` option when the value is a string.

    This usually happens when it is configured using `DATABASE_URL`.

    *korbin*

*   Fix error message when trying to create an associated record and the foreign
    key is missing.

    Before this fix the following exception was being raised:

        NoMethodError: undefined method `val' for #<Arel::Nodes::BindParam:0x007fc64d19c218>

    Now the message is:

        ActiveRecord::UnknownAttributeError: unknown attribute 'foreign_key' for Model.

    *Rafael Mendonça França*

*   Fix change detection problem for PostgreSQL bytea type and
    `ArgumentError: string contains null byte` exception with pg-0.18.

    Fixes #17680.

    *Lars Kanis*

*   When a table has a composite primary key, the `primary_key` method for
    SQLite3 and PostgreSQL adapters was only returning the first field of the key.
    Ensures that it will return nil instead, as Active Record doesn't support
    composite primary keys.

    Fixes #18070.

    *arthurnn*

*   `validates_size_of` / `validates_length_of` do not count records
    which are `marked_for_destruction?`.

    Fixes #7247.

    *Yves Senn*

*   Ensure `first!` and friends work on loaded associations.

    Fixes #18237.

    *Sean Griffin*

*   `eager_load` preserves readonly flag for associations.

    Fixes #15853.

    *Takashi Kokubun*

*   Provide `:touch` option to `save()` to accommodate saving without updating
    timestamps.

    Fixes #18202.

    *Dan Olson*

*   Provide a more helpful error message when an unsupported class is passed to
    `serialize`.

    Fixes #18224.

    *Sean Griffin*

*   Add bigint primary key support for MySQL.

    Example:

        create_table :foos, id: :bigint do |t|
        end

    *Ryuta Kamizono*

*   Support for any type of primary key.

    Fixes #14194.

    *Ryuta Kamizono*

*   Dump the default `nil` for PostgreSQL UUID primary key.

    *Ryuta Kamizono*

*   Add a `:foreign_key` option to `references` and associated migration
    methods. The model and migration generators now use this option, rather than
    the `add_foreign_key` form.

    *Sean Griffin*

*   Don't raise when writing an attribute with an out-of-range datetime passed
    by the user.

    *Grey Baker*

*   Replace deprecated `ActiveRecord::Tasks::DatabaseTasks#load_schema` with
    `ActiveRecord::Tasks::DatabaseTasks#load_schema_for`.

    *Yves Senn*

*   Fix bug with `ActiveRecord::Type::Numeric` that caused negative values to
    be marked as having changed when set to the same negative value.

    Fixes #18161.

    *Daniel Fox*

*   Introduce `force: :cascade` option for `create_table`. Using this option
    will recreate tables even if they have dependent objects (like foreign keys).
    `db/schema.rb` now uses `force: :cascade`. This makes it possible to
    reload the schema when foreign keys are in place.

    *Matthew Draper*, *Yves Senn*

*   `db:schema:load` and `db:structure:load` no longer purge the database
    before loading the schema. This is left for the user to do.
    `db:test:prepare` will still purge the database.

    Fixes #17945.

    *Yves Senn*

*   Fix undesirable RangeError by `Type::Integer`. Add `Type::UnsignedInteger`.

    *Ryuta Kamizono*

*   Add `foreign_type` option to `has_one` and `has_many` association macros.

    This option enables to define the column name of associated object's type for polymorphic associations.

    *Ulisses Almeida*, *Kassio Borges*

*   Remove deprecated behavior allowing nested arrays to be passed as query
    values.

    *Melanie Gilman*

*   Deprecate passing a class as a value in a query. Users should pass strings
    instead.

    *Melanie Gilman*

*   `add_timestamps` and `remove_timestamps` now properly reversible with
    options.

    *Noam Gagliardi-Rabinovich*

*   `ActiveRecord::ConnectionAdapters::ColumnDumper#column_spec` and
    `ActiveRecord::ConnectionAdapters::ColumnDumper#prepare_column_options` no
    longer have a `types` argument. They should access
    `connection#native_database_types` directly.

    *Yves Senn*

Please check [4-2-stable](https://github.com/rails/rails/blob/4-2-stable/activerecord/CHANGELOG.md) for previous changes.<|MERGE_RESOLUTION|>--- conflicted
+++ resolved
@@ -1,18 +1,8 @@
-<<<<<<< HEAD
+*   Allow `joins` to be unscoped.
+
+    Closes #13775.
+
 *   Add ActiveRecord `#second_to_last` and `#third_to_last` methods.
-=======
-*   Allow `joins` to be unscoped.
-
-    Closes #13775.
-
-    *Takashi Kokubun*
-
-*   Rework `ActiveRecord::Relation#last` 
-    
-    1. Always find last with ruby if relation is loaded
-    2. Always use SQL instead if relation is not loaded.
-    3. Deprecated relation loading when SQL order can not be automatically reversed
->>>>>>> 12e9e38d
 
     *Brian Christian*
 
