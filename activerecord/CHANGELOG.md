--- conflicted
+++ resolved
@@ -1,6 +1,3 @@
-<<<<<<< HEAD
-*   Deprecate `DatabaseConfigurations#to_h`. These connection hashes are still available via `ActiveRecord::Base.configurations.configs_for`.
-=======
 *   Allow length configuration for `has_secure_token` method. The minimum length
     is set at 24 characters.
 
@@ -20,8 +17,7 @@
 
     *Bernardo de Araujo*
 
-*   Raise `ArgumentError` for invalid `:limit` and `:precision` like as other options.
->>>>>>> 0a8ff0be
+*   Deprecate `DatabaseConfigurations#to_h`. These connection hashes are still available via `ActiveRecord::Base.configurations.configs_for`.
 
     *Eileen Uchitelle*, *John Crepezzi*
 
