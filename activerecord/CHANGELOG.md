<<<<<<< HEAD
*   The `:index` option in migrations, which previously was only available for
    `references`, now works with any column types.
=======
*   Fix bug that added `table_name_prefix` and `table_name_suffix` to
    extension names in PostgreSQL when migrating.

    *Joao Carlos*

*   Usage of `implicit_readonly` is being removed`. Please use `readonly` method
    explicitly to mark records as `readonly.
    Fixes #10615.
>>>>>>> 40708c36

    *Marc Schütz*

*   Add support for counter name to be passed as parameter on `CounterCache::ClassMethods#reset_counters`.

    *jnormore*

*   Restrict deletion of record when using `delete_all` with `uniq`, `group`, `having`
    or `offset`.

    In these cases the generated query ignored them and that caused unintended
    records to be deleted.

    Fixes #11985.

    *Leandro Facchinetti*

*   Floats with limit >= 25 that get turned into doubles in MySQL no longer have
    their limit dropped from the schema.

    Fixes #14135.

    *Aaron Nelson*

*   Fix how to calculate associated class name when using namespaced `has_and_belongs_to_many`
    association.

    Fixes #14709.

    *Kassio Borges*

*   `ActiveRecord::Relation::Merger#filter_binds` now compares equivalent symbols and
    strings in column names as equal.

    This fixes a rare case in which more bind values are passed than there are
    placeholders for them in the generated SQL statement, which can make PostgreSQL
    throw a `StatementInvalid` exception.

    *Nat Budin*

*   Fix `stored_attributes` to correctly merge the details of stored
    attributes defined in parent classes.

    Fixes #14672.

    *Brad Bennett*, *Jessica Yao*, *Lakshmi Parthasarathy*

*   `change_column_default` allows `[]` as argument to `change_column_default`.

    Fixes #11586.

    *Yves Senn*

*   Handle `name` and `"char"` column types in the PostgreSQL adapter.

    `name` and `"char"` are special character types used internally by
    PostgreSQL and are used by internal system catalogs. These field types
    can sometimes show up in structure-sniffing queries that feature internal system
    structures or with certain PostgreSQL extensions.

    *J Smith*, *Yves Senn*

*   Fix `PostgreSQLAdapter::OID::Float#type_cast` to convert Infinity and
    NaN PostgreSQL values into a native Ruby `Float::INFINITY` and `Float::NAN`

    Before:

        Point.create(value: 1.0/0)
        Point.last.value # => 0.0

    After:

        Point.create(value: 1.0/0)
        Point.last.value # => Infinity

    *Innokenty Mikhailov*

*   Allow the PostgreSQL adapter to handle bigserial pk types again.

    Fixes #10410.

    *Patrick Robertson*

*   Deprecate joining, eager loading and preloading of instance dependent
    associations without replacement. These operations happen before instances
    are created. The current behavior is unexpected and can result in broken
    behavior.

    Fixes #15024.

    *Yves Senn*

*   Fixed HABTM's CollectionAssociation size calculation.

    HABTM should fall back to using the normal CollectionAssociation's size
    calculation if the collection is not cached or loaded.

    Fixes #14913, #14914.

    *Fred Wu*

*   Return a non zero status when running `rake db:migrate:status` and migration table does
    not exist.

    *Paul B.*

*   Add support for module-level `table_name_suffix` in models.

    This makes `table_name_suffix` work the same way as `table_name_prefix` when
    using namespaced models.

    *Jenner LaFave*

*   Revert the behaviour of `ActiveRecord::Relation#join` changed through 4.0 => 4.1 to 4.0.

    In 4.1.0 `Relation#join` is delegated to `Arel#SelectManager`.
    In 4.0 series it is delegated to `Array#join`.

    *Bogdan Gusiev*

*   Log nil binary column values correctly.

    When an object with a binary column is updated with a nil value
    in that column, the SQL logger would throw an exception when trying
    to log that nil value. This only occurs when updating a record
    that already has a non-nil value in that column since an initial nil
    value isn't included in the SQL anyway (at least, when dirty checking
    is enabled.) The column's new value will now be logged as `<NULL binary data>`
    to parallel the existing `<N bytes of binary data>` for non-nil values.

    *James Coleman*

*   Rails will now pass a custom validation context through to autosave associations
    in order to validate child associations with the same context.

    Fixes #13854.

    *Eric Chahin*, *Aaron Nelson*, *Kevin Casey*

*   Stringify all variable keys of mysql connection configuration.

    When the `sql_mode` variable for mysql adapters is set in the configuration
    as a `String`, it was ignored and overwritten by the strict mode option.

    Fixes #14895.

    *Paul Nikitochkin*

*   Ensure SQLite3 statements are closed on errors.

    Fixes #13631.

    *Timur Alperovich*

*   Give ActiveRecord::PredicateBuilder private methods the privacy they deserve.

    *Hector Satre*

*   When using a custom `join_table` name on a `habtm`, rails was not saving it
    on Reflections. This causes a problem when rails loads fixtures, because it
    uses the reflections to set database with fixtures.

    Fixes #14845.

    *Kassio Borges*

*   Reset the cache when modifying a Relation with cached Arel.
    Additionally display a warning message to make the user aware.

    *Yves Senn*

*   PostgreSQL should internally use `:datetime` consistently for TimeStamp. Assures
    different spellings of timestamps are treated the same.

    Example:

        mytimestamp.simplified_type('timestamp without time zone')
        # => :datetime
        mytimestamp.simplified_type('timestamp(6) without time zone')
        # => also :datetime (previously would be :timestamp)

    See #14513.

    *Jefferson Lai*

*   `ActiveRecord::Base.no_touching` no longer triggers callbacks or start empty transactions.

    Fixes #14841.

    *Lucas Mazza*

*   Fix name collision with `Array#select!` with `Relation#select!`.

    Fixes #14752.

    *Earl St Sauver*

*   Fixed unexpected behavior for `has_many :through` associations going through a scoped `has_many`.

    If a `has_many` association is adjusted using a scope, and another `has_many :through`
    uses this association, then the scope adjustment is unexpectedly neglected.

    Fixes #14537.

    *Jan Habermann*

*   `@destroyed` should always be set to `false` when an object is duped.

    *Kuldeep Aggarwal*

*   Fixed has_many association to make it support irregular inflections.

    Fixes #8928.

    *arthurnn*, *Javier Goizueta*

*   Fixed a problem where count used with a grouping was not returning a Hash.

    Fixes #14721.

    *Eric Chahin*

*   `sanitize_sql_like` helper method to escape a string for safe use in a SQL
    LIKE statement.

    Example:

        class Article
          def self.search(term)
            where("title LIKE ?", sanitize_sql_like(term))
          end
        end

        Article.search("20% _reduction_")
        # => Query looks like "... title LIKE '20\% \_reduction\_' ..."

    *Rob Gilson*, *Yves Senn*

*   Do not quote uuid default value on `change_column`.

    Fixes #14604.

    *Eric Chahin*

*   The comparison between `Relation` and `CollectionProxy` should be consistent.

    Example:

        author.posts == Post.where(author_id: author.id)
        # => true
        Post.where(author_id: author.id) == author.posts
        # => true

    Fixes #13506.

    *Lauro Caetano*

*   Calling `delete_all` on an unloaded `CollectionProxy` no longer
    generates a SQL statement containing each id of the collection:

    Before:

        DELETE FROM `model` WHERE `model`.`parent_id` = 1
        AND `model`.`id` IN (1, 2, 3...)

    After:

        DELETE FROM `model` WHERE `model`.`parent_id` = 1

    *Eileen M. Uchitelle*, *Aaron Patterson*

*   Fixed error for aggregate methods (`empty?`, `any?`, `count`) with `select`
    which created invalid SQL.

    Fixes #13648.

    *Simon Woker*

*   PostgreSQL adapter only warns once for every missing OID per connection.

    Fixes #14275.

    *Matthew Draper*, *Yves Senn*

*   PostgreSQL adapter automatically reloads it's type map when encountering
    unknown OIDs.

    Fixes #14678.

    *Matthew Draper*, *Yves Senn*

*   Fix insertion of records via `has_many :through` association with scope.

    Fixes #3548.

    *Ivan Antropov*

*   Auto-generate stable fixture UUIDs on PostgreSQL.

    Fixes #11524.

    *Roderick van Domburg*

*   Fixed a problem where an enum would overwrite values of another enum
    with the same name in an unrelated class.

    Fixes #14607.

    *Evan Whalen*

*   PostgreSQL and SQLite string columns no longer have a default limit of 255.

    Fixes #13435, #9153.

    *Vladimir Sazhin*, *Toms Mikoss*, *Yves Senn*

*   Make possible to have an association called `records`.

    Fixes #11645.

    *prathamesh-sonpatki*

*   `to_sql` on an association now matches the query that is actually executed, where it
    could previously have incorrectly accrued additional conditions (e.g. as a result of
    a previous query). CollectionProxy now always defers to the association scope's
    `arel` method so the (incorrect) inherited one should be entirely concealed.

    Fixes #14003.

    *Jefferson Lai*

*   Block a few default Class methods as scope name.

    For instance, this will raise:

        scope :public, -> { where(status: 1) }

    *arthurnn*

*   Fixed error when using `with_options` with lambda.

    Fixes #9805.

    *Lauro Caetano*

*   Switch `sqlite3:///` URLs (which were temporarily
    deprecated in 4.1) from relative to absolute.

    If you still want the previous interpretation, you should replace
    `sqlite3:///my/path` with `sqlite3:my/path`.

    *Matthew Draper*

*   Treat blank UUID values as `nil`.

    Example:

        Sample.new(uuid_field: '') #=> <Sample id: nil, uuid_field: nil>

    *Dmitry Lavrov*

*   Enable support for materialized views on PostgreSQL >= 9.3.

    *Dave Lee*

*   The PostgreSQL adapter supports custom domains. Fixes #14305.

    *Yves Senn*

*   PostgreSQL `Column#type` is now determined through the corresponding OID.
    The column types stay the same except for enum columns. They no longer have
    `nil` as type but `enum`.

    See #7814.

    *Yves Senn*

*   Fixed error when specifying a non-empty default value on a PostgreSQL array column.

    Fixes #10613.

    *Luke Steensen*

*   Make possible to change `record_timestamps` inside Callbacks.

    *Tieg Zaharia*

*   Fixed error where .persisted? throws SystemStackError for an unsaved model with a
    custom primary key that didn't save due to validation error.

    Fixes #14393.

    *Chris Finne*

*   Introduce `validate` as an alias for `valid?`.

    This is more intuitive when you want to run validations but don't care about the return value.

    *Henrik Nyh*

*   Create indexes inline in CREATE TABLE for MySQL.

    This is important, because adding an index on a temporary table after it has been created
    would commit the transaction.

    It also allows creating and dropping indexed tables with fewer queries and fewer permissions
    required.

    Example:

        create_table :temp, temporary: true, as: "SELECT id, name, zip FROM a_really_complicated_query" do |t|
          t.index :zip
        end
        # => CREATE TEMPORARY TABLE temp (INDEX (zip)) AS SELECT id, name, zip FROM a_really_complicated_query

    *Cody Cutrer*, *Steve Rice*, *Rafael Mendonça Franca*

*   Save `has_one` association even if the record doesn't changed.

    Fixes #14407.

    *Rafael Mendonça França*

*   Use singular table name in generated migrations when
    `ActiveRecord::Base.pluralize_table_names` is `false`.

    Fixes #13426.

    *Kuldeep Aggarwal*

*   `touch` accepts many attributes to be touched at once.

    Example:

        # touches :signed_at, :sealed_at, and :updated_at/on attributes.
        Photo.last.touch(:signed_at, :sealed_at)

    *James Pinto*

*   `rake db:structure:dump` only dumps schema information if the schema
    migration table exists.

    Fixes #14217.

    *Yves Senn*

*   Reap connections that were checked out by now-dead threads, instead
    of waiting until they disconnect by themselves. Before this change,
    a suitably constructed series of short-lived threads could starve
    the connection pool, without ever having more than a couple alive at
    the same time.

    *Matthew Draper*

*   `pk_and_sequence_for` now ensures that only the pg_depend entries
    pointing to pg_class, and thus only sequence objects, are considered.

    *Josh Williams*

*   `where.not` adds `references` for `includes` like normal `where` calls do.

    Fixes #14406.

    *Yves Senn*

*   Extend fixture `$LABEL` replacement to allow string interpolation.

    Example:

        martin:
          email: $LABEL@email.com

        users(:martin).email # => martin@email.com

    *Eric Steele*

*   Add support for `Relation` be passed as parameter on `QueryCache#select_all`.

    Fixes #14361.

    *arthurnn*

*   Passing an Active Record object to `find` is now deprecated.  Call `.id`
    on the object first.

*   Passing an Active Record object to `find` or `exists?` is now deprecated.
    Call `.id` on the object first.

*   Only use BINARY for MySQL case sensitive uniqueness check when column has a case insensitive collation.

    *Ryuta Kamizono*

*   Support for MySQL 5.6 fractional seconds.

    *arthurnn*, *Tatsuhiko Miyagawa*

*   Support for Postgres `citext` data type enabling case-insensitive where
    values without needing to wrap in UPPER/LOWER sql functions.

    *Troy Kruthoff*, *Lachlan Sylvester*

*   Allow strings to specify the `#order` value.

    Example:

        Model.order(id: 'asc').to_sql == Model.order(id: :asc).to_sql

    *Marcelo Casiraghi*, *Robin Dupret*

*   Dynamically register PostgreSQL enum OIDs. This prevents "unknown OID"
    warnings on enum columns.

    *Dieter Komendera*

*   `includes` is able to detect the right preloading strategy when string
    joins are involved.

    Fixes #14109.

    *Aaron Patterson*, *Yves Senn*

*   Fixed error with validation with enum fields for records where the
    value for any enum attribute is always evaluated as 0 during
    uniqueness validation.

    Fixes #14172.

    *Vilius Luneckas* *Ahmed AbouElhamayed*

*   `before_add` callbacks are fired before the record is saved on
    `has_and_belongs_to_many` assocations *and* on `has_many :through`
    associations.  Before this change, `before_add` callbacks would be fired
    before the record was saved on `has_and_belongs_to_many` associations, but
    *not* on `has_many :through` associations.

    Fixes #14144.

*   Fixed STI classes not defining an attribute method if there is a
    conflicting private method defined on its ancestors.

    Fixes #11569.

    *Godfrey Chan*

*   Coerce strings when reading attributes. Fixes #10485.

    Example:

        book = Book.new(title: 12345)
        book.save!
        book.title # => "12345"

    *Yves Senn*

*   Deprecate half-baked support for PostgreSQL range values with excluding beginnings.
    We currently map PostgreSQL ranges to Ruby ranges. This conversion is not fully
    possible because the Ruby range does not support excluded beginnings.

    The current solution of incrementing the beginning is not correct and is now
    deprecated. For subtypes where we don't know how to increment (e.g. `#succ`
    is not defined) it will raise an ArgumentException for ranges with excluding
    beginnings.

    *Yves Senn*

*   Support for user created range types in PostgreSQL.

    *Yves Senn*

Please check [4-1-stable](https://github.com/rails/rails/blob/4-1-stable/activerecord/CHANGELOG.md) for previous changes.<|MERGE_RESOLUTION|>--- conflicted
+++ resolved
@@ -1,16 +1,10 @@
-<<<<<<< HEAD
+*   Fix bug that added `table_name_prefix` and `table_name_suffix` to
+    extension names in PostgreSQL when migrating.
+
+    *Joao Carlos*
+
 *   The `:index` option in migrations, which previously was only available for
     `references`, now works with any column types.
-=======
-*   Fix bug that added `table_name_prefix` and `table_name_suffix` to
-    extension names in PostgreSQL when migrating.
-
-    *Joao Carlos*
-
-*   Usage of `implicit_readonly` is being removed`. Please use `readonly` method
-    explicitly to mark records as `readonly.
-    Fixes #10615.
->>>>>>> 40708c36
 
     *Marc Schütz*
 
